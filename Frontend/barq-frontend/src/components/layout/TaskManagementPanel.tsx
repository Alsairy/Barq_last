import React, { useState, useEffect } from 'react';
import { Button } from '../ui/button';
import { Input } from '../ui/input';
import { Badge } from '../ui/badge';
import { ScrollArea } from '../ui/scroll-area';
import { Tabs, TabsContent, TabsList, TabsTrigger } from '../ui/tabs';
import { 
  Search, 
  Filter, 
  Plus, 
  MoreHorizontal, 
  CheckCircle2, 
  Clock, 
  AlertCircle,
  Users,
  FolderOpen,
  ListTodo,
  Play,
  Upload,
  CreditCard
} from 'lucide-react';
import {
  DropdownMenu,
  DropdownMenuContent,
  DropdownMenuItem,
  DropdownMenuSeparator,
  DropdownMenuTrigger,
} from '../ui/dropdown-menu';
import { cn } from '../../lib/utils';
<<<<<<< HEAD
import { useTaskWorkflow } from '../../hooks/useTaskWorkflow';
import { useFileWorkflow } from '../../hooks/useFileWorkflow';
import { useBillingWorkflow } from '../../hooks/useBillingWorkflow';
import { useSLAWorkflow } from '../../hooks/useSLAWorkflow';
import { taskApi, Task } from '../../services/api';
import { toast } from 'sonner';
=======
import { useKeyboardNavigation } from '../../hooks/useKeyboardNavigation';
import { useI18n } from '../../hooks/useI18n';
>>>>>>> 4e3890df

interface TaskManagementPanelProps {
  collapsed: boolean;
}

export function TaskManagementPanel({ collapsed }: TaskManagementPanelProps) {
  const [searchQuery, setSearchQuery] = useState('');
  const [activeTab, setActiveTab] = useState('tasks');
<<<<<<< HEAD
  const [realTasks, setRealTasks] = useState<Task[]>([]);
  const [loading, setLoading] = useState(false);

  const { createTaskWithApproval, runAI, completeTask } = useTaskWorkflow();
  const { uploadAndScanFile } = useFileWorkflow();
  const { state: billingState, handle402Response } = useBillingWorkflow();
  const { getUnacknowledgedCount } = useSLAWorkflow();

  useEffect(() => {
    loadTasks();
  }, []);

  const loadTasks = async () => {
    setLoading(true);
    try {
      const response = await taskApi.getTasks();
      if (response.success && response.data) {
        setRealTasks(response.data);
      }
    } catch (error) {
      console.error('Failed to load tasks:', error);
    } finally {
      setLoading(false);
    }
  };

  const handleCreateTask = async () => {
    try {
      const newTask = await createTaskWithApproval({
        title: 'New Task',
        description: 'Task created from UI',
        priority: 'medium',
        projectId: 'default-project',
        dueDate: new Date(Date.now() + 7 * 24 * 60 * 60 * 1000).toISOString(),
        requiresApproval: true,
        approverId: 'manager-user-id'
      });
      
      if (newTask) {
        setRealTasks(prev => [newTask, ...prev]);
      }
    } catch (error) {
    }
  };

  const handleRunAI = async (taskId: string) => {
    try {
      await runAI('Process this task using AI assistance', 'openai');
    } catch (error) {
    }
  };

  const handleFileUpload = async (file: File, taskId?: string) => {
    try {
      await uploadAndScanFile(file, taskId);
    } catch (error) {
    }
  };

  const slaViolationCount = getUnacknowledgedCount();
=======
  const [selectedIndex, setSelectedIndex] = useState(0);
  const { t, isRTL } = useI18n();

  useKeyboardNavigation({
    onArrowUp: () => setSelectedIndex(prev => Math.max(0, prev - 1)),
    onArrowDown: () => setSelectedIndex(prev => prev + 1),
    onEnter: () => {
    },
    enabled: !collapsed
  });
>>>>>>> 4e3890df

  if (collapsed) {
    return (
      <div className="h-full w-12 border-r bg-muted/30 flex flex-col items-center py-4 gap-2">
        <Button variant="ghost" size="sm" className="h-8 w-8 p-0">
          <ListTodo className="h-4 w-4" />
        </Button>
        <Button variant="ghost" size="sm" className="h-8 w-8 p-0">
          <FolderOpen className="h-4 w-4" />
        </Button>
        <Button variant="ghost" size="sm" className="h-8 w-8 p-0">
          <Users className="h-4 w-4" />
        </Button>
      </div>
    );
  }

  return (
    <div className={cn("h-full border-r bg-muted/30 flex flex-col", isRTL && "border-l border-r-0")}>
      {/* Header */}
      <div className="p-4 border-b">
        <div className="flex items-center justify-between mb-3">
<<<<<<< HEAD
          <div className="flex items-center gap-2">
            <h2 className="font-semibold text-lg">Tasks & Projects</h2>
            {slaViolationCount > 0 && (
              <Badge variant="destructive" className="text-xs">
                {slaViolationCount} SLA
              </Badge>
            )}
            {billingState.status?.isOverQuota && (
              <Badge variant="destructive" className="text-xs">
                <CreditCard className="h-3 w-3 mr-1" />
                Quota
              </Badge>
            )}
          </div>
          <DropdownMenu>
            <DropdownMenuTrigger asChild>
              <Button size="sm" className="h-8">
                <Plus className="h-4 w-4 mr-1" />
                New
              </Button>
            </DropdownMenuTrigger>
            <DropdownMenuContent align="end">
              <DropdownMenuItem onClick={handleCreateTask}>
                <ListTodo className="h-4 w-4 mr-2" />
                Create Task
              </DropdownMenuItem>
              <DropdownMenuItem>
                <FolderOpen className="h-4 w-4 mr-2" />
                Create Project
              </DropdownMenuItem>
              <DropdownMenuSeparator />
              <DropdownMenuItem>
                <Users className="h-4 w-4 mr-2" />
                Create Team
              </DropdownMenuItem>
            </DropdownMenuContent>
          </DropdownMenu>
=======
          <h2 className="font-semibold text-lg">{t('tasks_and_projects', 'Tasks & Projects')}</h2>
          <Button size="sm" className="h-8">
            <Plus className={cn("h-4 w-4", isRTL ? "ml-1" : "mr-1")} />
            {t('new', 'New')}
          </Button>
>>>>>>> 4e3890df
        </div>
        
        {/* Search */}
        <div className="relative">
          <Search className={cn(
            "absolute top-1/2 transform -translate-y-1/2 h-4 w-4 text-muted-foreground",
            isRTL ? "right-3" : "left-3"
          )} />
          <Input
            placeholder={t('search_tasks', 'Search tasks...')}
            value={searchQuery}
            onChange={(e) => setSearchQuery(e.target.value)}
            className={cn("h-9", isRTL ? "pr-9" : "pl-9")}
            dir={isRTL ? "rtl" : "ltr"}
          />
        </div>
      </div>

      {/* Tabs */}
      <Tabs value={activeTab} onValueChange={setActiveTab} className="flex-1 flex flex-col">
        <TabsList className="grid w-full grid-cols-3 mx-4 mt-2">
          <TabsTrigger value="tasks" className="text-xs">Tasks</TabsTrigger>
          <TabsTrigger value="projects" className="text-xs">Projects</TabsTrigger>
          <TabsTrigger value="teams" className="text-xs">Teams</TabsTrigger>
        </TabsList>

        <div className="flex-1 overflow-hidden">
          <TabsContent value="tasks" className="h-full m-0">
            <TasksList 
              searchQuery={searchQuery} 
              tasks={realTasks}
              loading={loading}
              onRunAI={handleRunAI}
              onFileUpload={handleFileUpload}
              onComplete={completeTask}
            />
          </TabsContent>
          
          <TabsContent value="projects" className="h-full m-0">
            <ProjectsList searchQuery={searchQuery} />
          </TabsContent>
          
          <TabsContent value="teams" className="h-full m-0">
            <TeamsList searchQuery={searchQuery} />
          </TabsContent>
        </div>
      </Tabs>
    </div>
  );
}

interface TasksListProps {
  searchQuery: string;
  tasks: Task[];
  loading: boolean;
  onRunAI: (taskId: string) => void;
  onFileUpload: (file: File, taskId?: string) => void;
  onComplete: () => Promise<boolean | undefined>;
}

function TasksList({ searchQuery, tasks, loading, onRunAI, onFileUpload, onComplete }: TasksListProps) {
  const filteredTasks = tasks.filter(task =>
    task.title.toLowerCase().includes(searchQuery.toLowerCase()) ||
    task.description.toLowerCase().includes(searchQuery.toLowerCase())
  );

  const handleFileUpload = (taskId: string) => {
    const input = document.createElement('input');
    input.type = 'file';
    input.multiple = true;
    input.onchange = (e) => {
      const files = (e.target as HTMLInputElement).files;
      if (files) {
        Array.from(files).forEach(file => onFileUpload(file, taskId));
      }
    };
    input.click();
  };

  const getStatusIcon = (status: string) => {
    switch (status) {
      case 'completed':
        return <CheckCircle2 className="h-4 w-4 text-green-500" />;
      case 'in-progress':
        return <Clock className="h-4 w-4 text-blue-500" />;
      case 'pending':
        return <AlertCircle className="h-4 w-4 text-orange-500" />;
      default:
        return <Clock className="h-4 w-4 text-muted-foreground" />;
    }
  };

  const getPriorityColor = (priority: string) => {
    switch (priority) {
      case 'high':
        return 'bg-red-100 text-red-800 dark:bg-red-900 dark:text-red-200';
      case 'medium':
        return 'bg-yellow-100 text-yellow-800 dark:bg-yellow-900 dark:text-yellow-200';
      case 'low':
        return 'bg-green-100 text-green-800 dark:bg-green-900 dark:text-green-200';
      default:
        return 'bg-gray-100 text-gray-800 dark:bg-gray-900 dark:text-gray-200';
    }
  };

  if (loading) {
    return (
      <div className="flex items-center justify-center h-full">
        <div className="text-sm text-muted-foreground">Loading tasks...</div>
      </div>
    );
  }

  return (
    <ScrollArea className="h-full">
      <div className="p-4 space-y-2">
        {filteredTasks.map((task) => (
          <div
            key={task.id}
            className="p-3 rounded-lg border bg-card hover:bg-accent/50 transition-colors cursor-pointer group"
          >
            <div className="flex items-start justify-between">
              <div className="flex-1 min-w-0">
                <div className="flex items-center gap-2 mb-1">
                  {getStatusIcon(task.status)}
                  <h4 className="font-medium text-sm truncate">{task.title}</h4>
                </div>
                
                <p className="text-xs text-muted-foreground mb-2 line-clamp-2">
                  {task.description}
                </p>
                
                <div className="flex items-center gap-2 mb-2">
                  <Badge variant="secondary" className={cn("text-xs", getPriorityColor(task.priority))}>
                    {task.priority}
                  </Badge>
                  <span className="text-xs text-muted-foreground">
                    {new Date(task.dueDate).toLocaleDateString()}
                  </span>
                </div>
                
                <div className="flex items-center justify-between text-xs text-muted-foreground">
                  <span>{task.assigneeId}</span>
                  <span>{task.status}</span>
                </div>
              </div>
              
              <DropdownMenu>
                <DropdownMenuTrigger asChild>
                  <Button variant="ghost" size="sm" className="h-6 w-6 p-0 opacity-0 group-hover:opacity-100">
                    <MoreHorizontal className="h-3 w-3" />
                  </Button>
                </DropdownMenuTrigger>
                <DropdownMenuContent align="end">
                  <DropdownMenuItem onClick={() => onRunAI(task.id)}>
                    <Play className="h-3 w-3 mr-2" />
                    Run AI
                  </DropdownMenuItem>
                  <DropdownMenuItem onClick={() => handleFileUpload(task.id)}>
                    <Upload className="h-3 w-3 mr-2" />
                    Upload Files
                  </DropdownMenuItem>
                  <DropdownMenuSeparator />
                  <DropdownMenuItem onClick={() => onComplete()}>
                    <CheckCircle2 className="h-3 w-3 mr-2" />
                    Complete
                  </DropdownMenuItem>
                  <DropdownMenuItem>Edit</DropdownMenuItem>
                  <DropdownMenuItem>Assign</DropdownMenuItem>
                  <DropdownMenuSeparator />
                  <DropdownMenuItem className="text-destructive">Delete</DropdownMenuItem>
                </DropdownMenuContent>
              </DropdownMenu>
            </div>
          </div>
        ))}
        {filteredTasks.length === 0 && (
          <div className="text-center py-8 text-muted-foreground">
            <ListTodo className="h-8 w-8 mx-auto mb-2 opacity-50" />
            <p className="text-sm">No tasks found</p>
          </div>
        )}
      </div>
    </ScrollArea>
  );
}

function ProjectsList({ searchQuery }: { searchQuery: string }) {
  const projects = [
    {
      id: '1',
      name: 'BARQ Platform',
      description: 'Enterprise AI orchestration platform',
      progress: 75,
      tasksCount: 24,
      membersCount: 8,
      status: 'active'
    },
    {
      id: '2',
      name: 'DevOps Infrastructure',
      description: 'CI/CD and deployment automation',
      progress: 45,
      tasksCount: 12,
      membersCount: 4,
      status: 'active'
    }
  ];

  const filteredProjects = projects.filter(project =>
    project.name.toLowerCase().includes(searchQuery.toLowerCase()) ||
    project.description.toLowerCase().includes(searchQuery.toLowerCase())
  );

  return (
    <ScrollArea className="h-full">
      <div className="p-4 space-y-3">
        {filteredProjects.map((project) => (
          <div
            key={project.id}
            className="p-4 rounded-lg border bg-card hover:bg-accent/50 transition-colors cursor-pointer"
          >
            <div className="flex items-start justify-between mb-2">
              <h4 className="font-medium">{project.name}</h4>
              <Badge variant="outline" className="text-xs">
                {project.status}
              </Badge>
            </div>
            
            <p className="text-sm text-muted-foreground mb-3">{project.description}</p>
            
            <div className="space-y-2">
              <div className="flex items-center justify-between text-xs">
                <span>Progress</span>
                <span>{project.progress}%</span>
              </div>
              <div className="w-full bg-secondary rounded-full h-2">
                <div 
                  className="bg-primary h-2 rounded-full transition-all"
                  style={{ width: `${project.progress}%` }}
                />
              </div>
            </div>
            
            <div className="flex items-center justify-between mt-3 text-xs text-muted-foreground">
              <span>{project.tasksCount} tasks</span>
              <span>{project.membersCount} members</span>
            </div>
          </div>
        ))}
      </div>
    </ScrollArea>
  );
}

function TeamsList({ searchQuery }: { searchQuery: string }) {
  const teams = [
    {
      id: '1',
      name: 'Development Team',
      members: ['John Doe', 'Jane Smith', 'Mike Johnson'],
      activeProjects: 2,
      role: 'Engineering'
    },
    {
      id: '2',
      name: 'DevOps Team',
      members: ['Sarah Wilson', 'Tom Brown'],
      activeProjects: 1,
      role: 'Infrastructure'
    }
  ];

  const filteredTeams = teams.filter(team =>
    team.name.toLowerCase().includes(searchQuery.toLowerCase()) ||
    team.role.toLowerCase().includes(searchQuery.toLowerCase())
  );

  return (
    <ScrollArea className="h-full">
      <div className="p-4 space-y-3">
        {filteredTeams.map((team) => (
          <div
            key={team.id}
            className="p-4 rounded-lg border bg-card hover:bg-accent/50 transition-colors cursor-pointer"
          >
            <div className="flex items-start justify-between mb-2">
              <h4 className="font-medium">{team.name}</h4>
              <Badge variant="outline" className="text-xs">
                {team.role}
              </Badge>
            </div>
            
            <div className="space-y-2">
              <div className="flex items-center gap-2">
                <Users className="h-4 w-4 text-muted-foreground" />
                <span className="text-sm">{team.members.length} members</span>
              </div>
              
              <div className="flex items-center gap-2">
                <FolderOpen className="h-4 w-4 text-muted-foreground" />
                <span className="text-sm">{team.activeProjects} active projects</span>
              </div>
            </div>
            
            <div className="mt-3">
              <div className="flex flex-wrap gap-1">
                {team.members.slice(0, 3).map((member, index) => (
                  <Badge key={index} variant="secondary" className="text-xs">
                    {member.split(' ')[0]}
                  </Badge>
                ))}
                {team.members.length > 3 && (
                  <Badge variant="secondary" className="text-xs">
                    +{team.members.length - 3}
                  </Badge>
                )}
              </div>
            </div>
          </div>
        ))}
      </div>
    </ScrollArea>
  );
}<|MERGE_RESOLUTION|>--- conflicted
+++ resolved
@@ -27,17 +27,14 @@
   DropdownMenuTrigger,
 } from '../ui/dropdown-menu';
 import { cn } from '../../lib/utils';
-<<<<<<< HEAD
 import { useTaskWorkflow } from '../../hooks/useTaskWorkflow';
 import { useFileWorkflow } from '../../hooks/useFileWorkflow';
 import { useBillingWorkflow } from '../../hooks/useBillingWorkflow';
 import { useSLAWorkflow } from '../../hooks/useSLAWorkflow';
 import { taskApi, Task } from '../../services/api';
 import { toast } from 'sonner';
-=======
 import { useKeyboardNavigation } from '../../hooks/useKeyboardNavigation';
 import { useI18n } from '../../hooks/useI18n';
->>>>>>> 4e3890df
 
 interface TaskManagementPanelProps {
   collapsed: boolean;
@@ -46,14 +43,23 @@
 export function TaskManagementPanel({ collapsed }: TaskManagementPanelProps) {
   const [searchQuery, setSearchQuery] = useState('');
   const [activeTab, setActiveTab] = useState('tasks');
-<<<<<<< HEAD
   const [realTasks, setRealTasks] = useState<Task[]>([]);
   const [loading, setLoading] = useState(false);
+  const [selectedIndex, setSelectedIndex] = useState(0);
 
   const { createTaskWithApproval, runAI, completeTask } = useTaskWorkflow();
   const { uploadAndScanFile } = useFileWorkflow();
   const { state: billingState, handle402Response } = useBillingWorkflow();
   const { getUnacknowledgedCount } = useSLAWorkflow();
+  const { t, isRTL } = useI18n();
+
+  useKeyboardNavigation({
+    onArrowUp: () => setSelectedIndex(prev => Math.max(0, prev - 1)),
+    onArrowDown: () => setSelectedIndex(prev => prev + 1),
+    onEnter: () => {
+    },
+    enabled: !collapsed
+  });
 
   useEffect(() => {
     loadTasks();
@@ -107,18 +113,6 @@
   };
 
   const slaViolationCount = getUnacknowledgedCount();
-=======
-  const [selectedIndex, setSelectedIndex] = useState(0);
-  const { t, isRTL } = useI18n();
-
-  useKeyboardNavigation({
-    onArrowUp: () => setSelectedIndex(prev => Math.max(0, prev - 1)),
-    onArrowDown: () => setSelectedIndex(prev => prev + 1),
-    onEnter: () => {
-    },
-    enabled: !collapsed
-  });
->>>>>>> 4e3890df
 
   if (collapsed) {
     return (
@@ -141,9 +135,8 @@
       {/* Header */}
       <div className="p-4 border-b">
         <div className="flex items-center justify-between mb-3">
-<<<<<<< HEAD
           <div className="flex items-center gap-2">
-            <h2 className="font-semibold text-lg">Tasks & Projects</h2>
+            <h2 className="font-semibold text-lg">{t('tasks_and_projects', 'Tasks & Projects')}</h2>
             {slaViolationCount > 0 && (
               <Badge variant="destructive" className="text-xs">
                 {slaViolationCount} SLA
@@ -159,8 +152,8 @@
           <DropdownMenu>
             <DropdownMenuTrigger asChild>
               <Button size="sm" className="h-8">
-                <Plus className="h-4 w-4 mr-1" />
-                New
+                <Plus className={cn("h-4 w-4", isRTL ? "ml-1" : "mr-1")} />
+                {t('new', 'New')}
               </Button>
             </DropdownMenuTrigger>
             <DropdownMenuContent align="end">
@@ -179,13 +172,6 @@
               </DropdownMenuItem>
             </DropdownMenuContent>
           </DropdownMenu>
-=======
-          <h2 className="font-semibold text-lg">{t('tasks_and_projects', 'Tasks & Projects')}</h2>
-          <Button size="sm" className="h-8">
-            <Plus className={cn("h-4 w-4", isRTL ? "ml-1" : "mr-1")} />
-            {t('new', 'New')}
-          </Button>
->>>>>>> 4e3890df
         </div>
         
         {/* Search */}
