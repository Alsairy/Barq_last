import React, { useState } from 'react';
import { Button } from '../ui/button';
import { Badge } from '../ui/badge';
import { ScrollArea } from '../ui/scroll-area';
import { Tabs, TabsContent, TabsList, TabsTrigger } from '../ui/tabs';
import { 
  Activity, 
  FileText, 
  Clock, 
  CheckCircle2, 
  AlertCircle, 
  Download, 
  Eye, 
  MoreHorizontal,
  TrendingUp,
  Calendar,
  Users,
  Target,
<<<<<<< HEAD
  Upload,
  DollarSign
=======
  RefreshCw
>>>>>>> 4e3890df
} from 'lucide-react';
import {
  DropdownMenu,
  DropdownMenuContent,
  DropdownMenuItem,
  DropdownMenuSeparator,
  DropdownMenuTrigger,
} from '../ui/dropdown-menu';
import { cn } from '../../lib/utils';
<<<<<<< HEAD
import { useFileWorkflow } from '../../hooks/useFileWorkflow';
import { useSLAWorkflow } from '../../hooks/useSLAWorkflow';
import { useBillingWorkflow } from '../../hooks/useBillingWorkflow';
import { toast } from 'sonner';
=======
import { useAutoRetry } from '../../hooks/useAutoRetry';
import { useI18n } from '../../hooks/useI18n';
>>>>>>> 4e3890df

interface ProgressPanelProps {
  collapsed: boolean;
}

export function ProgressPanel({ collapsed }: ProgressPanelProps) {
  const [activeTab, setActiveTab] = useState('progress');
<<<<<<< HEAD
  const { state: fileState, uploadAndScanFile, downloadFile, deleteFile } = useFileWorkflow();
  const { state: slaState, acknowledgeViolation } = useSLAWorkflow();
  const { state: billingState, handle402Response } = useBillingWorkflow();
=======
  const { t, isRTL } = useI18n();

  const { data: progressData, isLoading, error, retry } = useAutoRetry(
    async () => {
      await new Promise(resolve => setTimeout(resolve, 500));
      return { progress: 75, status: 'running' };
    },
    {
      maxRetries: 3,
      retryDelay: 2000,
      exponentialBackoff: true
    }
  );
>>>>>>> 4e3890df

  if (collapsed) {
    return (
      <div className="h-full w-12 border-l bg-muted/30 flex flex-col items-center py-4 gap-2">
        <Button variant="ghost" size="sm" className="h-8 w-8 p-0">
          <Activity className="h-4 w-4" />
        </Button>
        <Button variant="ghost" size="sm" className="h-8 w-8 p-0">
          <FileText className="h-4 w-4" />
        </Button>
        <Button variant="ghost" size="sm" className="h-8 w-8 p-0">
          <TrendingUp className="h-4 w-4" />
        </Button>
      </div>
    );
  }

  return (
    <div className={cn("h-full border-l bg-muted/30 flex flex-col", isRTL && "border-r border-l-0")}>
      {/* Header */}
      <div className="p-4 border-b">
        <div className="flex items-center justify-between">
          <h2 className="font-semibold text-lg">{t('progress_and_activity', 'Progress & Activity')}</h2>
          {error && (
            <Button variant="ghost" size="sm" onClick={retry} className="h-8 w-8 p-0">
              <RefreshCw className="h-4 w-4" />
            </Button>
          )}
        </div>
      </div>

      {/* Tabs */}
      <Tabs value={activeTab} onValueChange={setActiveTab} className="flex-1 flex flex-col">
        <TabsList className="grid w-full grid-cols-4 mx-4 mt-2">
          <TabsTrigger value="progress" className="text-xs">Progress</TabsTrigger>
          <TabsTrigger value="documents" className="text-xs">Files</TabsTrigger>
          <TabsTrigger value="sla" className="text-xs">SLA</TabsTrigger>
          <TabsTrigger value="billing" className="text-xs">Billing</TabsTrigger>
        </TabsList>

        <div className="flex-1 overflow-hidden">
          <TabsContent value="progress" className="h-full m-0">
            <ProgressView />
          </TabsContent>
          
          <TabsContent value="documents" className="h-full m-0">
            <DocumentsView files={fileState.files} onDownload={downloadFile} onDelete={deleteFile} />
          </TabsContent>
          
          <TabsContent value="sla" className="h-full m-0">
            <SLAView violations={slaState.violations} onAcknowledge={acknowledgeViolation} />
          </TabsContent>
          
          <TabsContent value="billing" className="h-full m-0">
            <BillingView status={billingState.status} onUpgrade={handle402Response} />
          </TabsContent>
        </div>
      </Tabs>
    </div>
  );
}

function ProgressView() {
  const workflowProgress = {
    currentStep: 'Data Processing',
    totalSteps: 5,
    completedSteps: 2,
    progress: 40,
    estimatedCompletion: '2 hours',
    status: 'running'
  };

  const milestones = [
    {
      id: '1',
      name: 'Requirements Gathering',
      status: 'completed',
      completedAt: '2024-01-10T10:00:00Z',
      duration: '2 days'
    },
    {
      id: '2',
      name: 'Design Phase',
      status: 'completed',
      completedAt: '2024-01-12T15:30:00Z',
      duration: '3 days'
    },
    {
      id: '3',
      name: 'Development',
      status: 'in-progress',
      progress: 65,
      estimatedCompletion: '2024-01-20T17:00:00Z'
    },
    {
      id: '4',
      name: 'Testing',
      status: 'pending',
      estimatedStart: '2024-01-21T09:00:00Z'
    },
    {
      id: '5',
      name: 'Deployment',
      status: 'pending',
      estimatedStart: '2024-01-25T14:00:00Z'
    }
  ];

  const getStatusIcon = (status: string) => {
    switch (status) {
      case 'completed':
        return <CheckCircle2 className="h-4 w-4 text-green-500" />;
      case 'in-progress':
        return <Clock className="h-4 w-4 text-blue-500" />;
      case 'pending':
        return <AlertCircle className="h-4 w-4 text-gray-400" />;
      default:
        return <Clock className="h-4 w-4 text-muted-foreground" />;
    }
  };

  return (
    <ScrollArea className="h-full">
      <div className="p-4 space-y-6">
        {/* Overall Progress */}
        <div className="space-y-3">
          <div className="flex items-center justify-between">
            <h3 className="font-medium">Overall Progress</h3>
            <Badge variant="outline" className={cn(
              workflowProgress.status === 'running' && "border-blue-500 text-blue-700",
              workflowProgress.status === 'completed' && "border-green-500 text-green-700",
              workflowProgress.status === 'failed' && "border-red-500 text-red-700"
            )}>
              {workflowProgress.status}
            </Badge>
          </div>
          
          <div className="space-y-2">
            <div className="flex items-center justify-between text-sm">
              <span>Step {workflowProgress.completedSteps} of {workflowProgress.totalSteps}</span>
              <span>{workflowProgress.progress}%</span>
            </div>
            <div className="w-full bg-secondary rounded-full h-2">
              <div 
                className="bg-primary h-2 rounded-full transition-all"
                style={{ width: `${workflowProgress.progress}%` }}
              />
            </div>
            <div className="text-xs text-muted-foreground">
              Current: {workflowProgress.currentStep}
            </div>
            <div className="text-xs text-muted-foreground">
              ETA: {workflowProgress.estimatedCompletion}
            </div>
          </div>
        </div>

        {/* Milestones */}
        <div className="space-y-3">
          <h3 className="font-medium">Milestones</h3>
          <div className="space-y-3">
            {milestones.map((milestone, index) => (
              <div key={milestone.id} className="flex items-start gap-3">
                <div className="flex flex-col items-center">
                  {getStatusIcon(milestone.status)}
                  {index < milestones.length - 1 && (
                    <div className="w-px h-8 bg-border mt-2" />
                  )}
                </div>
                
                <div className="flex-1 min-w-0">
                  <div className="flex items-center justify-between">
                    <h4 className="font-medium text-sm">{milestone.name}</h4>
                    <Badge variant="secondary" className="text-xs">
                      {milestone.status}
                    </Badge>
                  </div>
                  
                  {milestone.status === 'completed' && (
                    <div className="text-xs text-muted-foreground mt-1">
                      Completed {new Date(milestone.completedAt!).toLocaleDateString()} • {milestone.duration}
                    </div>
                  )}
                  
                  {milestone.status === 'in-progress' && (
                    <div className="mt-2">
                      <div className="flex items-center justify-between text-xs mb-1">
                        <span>Progress</span>
                        <span>{milestone.progress}%</span>
                      </div>
                      <div className="w-full bg-secondary rounded-full h-1">
                        <div 
                          className="bg-blue-500 h-1 rounded-full"
                          style={{ width: `${milestone.progress}%` }}
                        />
                      </div>
                      <div className="text-xs text-muted-foreground mt-1">
                        ETA: {new Date(milestone.estimatedCompletion!).toLocaleDateString()}
                      </div>
                    </div>
                  )}
                  
                  {milestone.status === 'pending' && (
                    <div className="text-xs text-muted-foreground mt-1">
                      Starts {new Date(milestone.estimatedStart!).toLocaleDateString()}
                    </div>
                  )}
                </div>
              </div>
            ))}
          </div>
        </div>

        {/* Quick Stats */}
        <div className="grid grid-cols-2 gap-3">
          <div className="p-3 rounded-lg border bg-card">
            <div className="flex items-center gap-2">
              <Target className="h-4 w-4 text-blue-500" />
              <span className="text-xs font-medium">Tasks</span>
            </div>
            <div className="text-lg font-semibold mt-1">12/18</div>
            <div className="text-xs text-muted-foreground">Completed</div>
          </div>
          
          <div className="p-3 rounded-lg border bg-card">
            <div className="flex items-center gap-2">
              <Users className="h-4 w-4 text-green-500" />
              <span className="text-xs font-medium">Team</span>
            </div>
            <div className="text-lg font-semibold mt-1">8</div>
            <div className="text-xs text-muted-foreground">Members</div>
          </div>
        </div>
      </div>
    </ScrollArea>
  );
}

interface DocumentsViewProps {
  files: any[];
  onDownload: (fileId: string) => void;
  onDelete: (fileId: string) => void;
}

function DocumentsView({ files, onDownload, onDelete }: DocumentsViewProps) {

  const getFileIcon = (type: string) => {
    return <FileText className="h-4 w-4 text-blue-500" />;
  };

  const getStatusColor = (status: string) => {
    switch (status) {
      case 'clean':
        return 'bg-green-100 text-green-800 dark:bg-green-900 dark:text-green-200';
      case 'pending':
        return 'bg-yellow-100 text-yellow-800 dark:bg-yellow-900 dark:text-yellow-200';
      case 'infected':
      case 'quarantined':
        return 'bg-red-100 text-red-800 dark:bg-red-900 dark:text-red-200';
      default:
        return 'bg-gray-100 text-gray-800 dark:bg-gray-900 dark:text-gray-200';
    }
  };

  return (
    <ScrollArea className="h-full">
      <div className="p-4 space-y-3">
        {files.map((doc) => (
          <div
            key={doc.id}
            className="p-3 rounded-lg border bg-card hover:bg-accent/50 transition-colors"
          >
            <div className="flex items-start justify-between">
              <div className="flex items-start gap-3 flex-1 min-w-0">
                {getFileIcon(doc.type)}
                <div className="flex-1 min-w-0">
                  <h4 className="font-medium text-sm truncate">{doc.fileName}</h4>
                  <div className="flex items-center gap-2 mt-1">
                    <Badge variant="secondary" className={cn("text-xs", getStatusColor(doc.scanStatus))}>
                      {doc.scanStatus}
                    </Badge>
                    <span className="text-xs text-muted-foreground">{(doc.fileSize / 1024 / 1024).toFixed(1)} MB</span>
                  </div>
                  <div className="text-xs text-muted-foreground mt-1">
                    Uploaded {new Date(doc.uploadedAt).toLocaleDateString()}
                  </div>
                </div>
              </div>
              
              <DropdownMenu>
                <DropdownMenuTrigger asChild>
                  <Button variant="ghost" size="sm" className="h-6 w-6 p-0">
                    <MoreHorizontal className="h-3 w-3" />
                  </Button>
                </DropdownMenuTrigger>
                <DropdownMenuContent align="end">
                  <DropdownMenuItem onClick={() => onDownload(doc.id)}>
                    <Download className="mr-2 h-4 w-4" />
                    Download
                  </DropdownMenuItem>
                  <DropdownMenuSeparator />
                  <DropdownMenuItem 
                    className="text-destructive"
                    onClick={() => onDelete(doc.id)}
                  >
                    Delete
                  </DropdownMenuItem>
                </DropdownMenuContent>
              </DropdownMenu>
            </div>
          </div>
        ))}
      </div>
    </ScrollArea>
  );
}

interface SLAViewProps {
  violations: any[];
  onAcknowledge: (violationId: string) => void;
}

function SLAView({ violations, onAcknowledge }: SLAViewProps) {
  const getSeverityColor = (severity: string) => {
    switch (severity) {
      case 'critical':
        return 'bg-red-100 text-red-800 dark:bg-red-900 dark:text-red-200';
      case 'high':
        return 'bg-orange-100 text-orange-800 dark:bg-orange-900 dark:text-orange-200';
      case 'medium':
        return 'bg-yellow-100 text-yellow-800 dark:bg-yellow-900 dark:text-yellow-200';
      default:
        return 'bg-gray-100 text-gray-800 dark:bg-gray-900 dark:text-gray-200';
    }
  };

  return (
    <ScrollArea className="h-full">
      <div className="p-4 space-y-3">
        {violations.length === 0 ? (
          <div className="text-center py-8 text-muted-foreground">
            <CheckCircle2 className="h-8 w-8 mx-auto mb-2 text-green-500" />
            <p>No SLA violations</p>
          </div>
        ) : (
          violations.map((violation) => (
            <div
              key={violation.id}
              className="p-3 rounded-lg border bg-card"
            >
              <div className="flex items-start justify-between">
                <div className="flex-1 min-w-0">
                  <div className="flex items-center gap-2 mb-2">
                    <Badge variant="secondary" className={cn("text-xs", getSeverityColor(violation.severity))}>
                      {violation.severity}
                    </Badge>
                    <span className="text-xs text-muted-foreground">
                      {violation.type}
                    </span>
                  </div>
                  <h4 className="font-medium text-sm">{violation.taskTitle}</h4>
                  <p className="text-xs text-muted-foreground mt-1">
                    Violated at {new Date(violation.violatedAt).toLocaleString()}
                  </p>
                  <p className="text-xs text-muted-foreground">
                    Overdue by {violation.overdueMinutes} minutes
                  </p>
                </div>
                
                {!violation.acknowledged && (
                  <Button 
                    size="sm" 
                    variant="outline"
                    onClick={() => onAcknowledge(violation.id)}
                  >
                    Acknowledge
                  </Button>
                )}
              </div>
            </div>
          ))
        )}
      </div>
    </ScrollArea>
  );
}

interface BillingViewProps {
  status?: any;
  onUpgrade: () => void;
}

function BillingView({ status, onUpgrade }: BillingViewProps) {
  if (!status) {
    return (
      <ScrollArea className="h-full">
        <div className="p-4 text-center text-muted-foreground">
          Loading billing information...
        </div>
      </ScrollArea>
    );
  }

  const usagePercentage = (status.currentUsage / status.planLimit) * 100;

  return (
    <ScrollArea className="h-full">
      <div className="p-4 space-y-4">
        <div className="space-y-3">
          <div className="flex items-center justify-between">
            <h3 className="font-medium">Usage Overview</h3>
            <Badge variant={status.isOverQuota ? "destructive" : "secondary"}>
              {status.isOverQuota ? "Over Quota" : "Within Limits"}
            </Badge>
          </div>
          
          <div className="space-y-2">
            <div className="flex items-center justify-between text-sm">
              <span>Current Usage</span>
              <span>{status.currentUsage} / {status.planLimit}</span>
            </div>
            <div className="w-full bg-secondary rounded-full h-2">
              <div 
                className={cn(
                  "h-2 rounded-full transition-all",
                  status.isOverQuota ? "bg-red-500" : "bg-primary"
                )}
                style={{ width: `${Math.min(usagePercentage, 100)}%` }}
              />
            </div>
            <div className="text-xs text-muted-foreground">
              {usagePercentage.toFixed(1)}% of plan limit used
            </div>
          </div>
        </div>

        {status.isOverQuota && (
          <div className="p-3 rounded-lg border border-red-200 bg-red-50 dark:border-red-800 dark:bg-red-950">
            <div className="flex items-center gap-2 mb-2">
              <AlertCircle className="h-4 w-4 text-red-500" />
              <span className="font-medium text-sm text-red-700 dark:text-red-300">
                Quota Exceeded
              </span>
            </div>
            <p className="text-xs text-red-600 dark:text-red-400 mb-3">
              Your usage has exceeded the current plan limits. Upgrade to continue using the service.
            </p>
            <Button size="sm" onClick={onUpgrade} className="w-full">
              <DollarSign className="mr-2 h-4 w-4" />
              Upgrade Plan
            </Button>
          </div>
        )}

        <div className="grid grid-cols-1 gap-3">
          <div className="p-3 rounded-lg border bg-card">
            <div className="flex items-center gap-2">
              <Activity className="h-4 w-4 text-blue-500" />
              <span className="text-xs font-medium">API Calls</span>
            </div>
            <div className="text-lg font-semibold mt-1">{status.currentUsage}</div>
            <div className="text-xs text-muted-foreground">This month</div>
          </div>
        </div>
      </div>
    </ScrollArea>
  );
}<|MERGE_RESOLUTION|>--- conflicted
+++ resolved
@@ -16,12 +16,9 @@
   Calendar,
   Users,
   Target,
-<<<<<<< HEAD
   Upload,
-  DollarSign
-=======
+  DollarSign,
   RefreshCw
->>>>>>> 4e3890df
 } from 'lucide-react';
 import {
   DropdownMenu,
@@ -31,15 +28,12 @@
   DropdownMenuTrigger,
 } from '../ui/dropdown-menu';
 import { cn } from '../../lib/utils';
-<<<<<<< HEAD
 import { useFileWorkflow } from '../../hooks/useFileWorkflow';
 import { useSLAWorkflow } from '../../hooks/useSLAWorkflow';
 import { useBillingWorkflow } from '../../hooks/useBillingWorkflow';
 import { toast } from 'sonner';
-=======
 import { useAutoRetry } from '../../hooks/useAutoRetry';
 import { useI18n } from '../../hooks/useI18n';
->>>>>>> 4e3890df
 
 interface ProgressPanelProps {
   collapsed: boolean;
@@ -47,11 +41,9 @@
 
 export function ProgressPanel({ collapsed }: ProgressPanelProps) {
   const [activeTab, setActiveTab] = useState('progress');
-<<<<<<< HEAD
   const { state: fileState, uploadAndScanFile, downloadFile, deleteFile } = useFileWorkflow();
   const { state: slaState, acknowledgeViolation } = useSLAWorkflow();
   const { state: billingState, handle402Response } = useBillingWorkflow();
-=======
   const { t, isRTL } = useI18n();
 
   const { data: progressData, isLoading, error, retry } = useAutoRetry(
@@ -65,7 +57,6 @@
       exponentialBackoff: true
     }
   );
->>>>>>> 4e3890df
 
   if (collapsed) {
     return (
