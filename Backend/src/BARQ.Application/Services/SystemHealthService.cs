--- conflicted
+++ resolved
@@ -1,19 +1,18 @@
 using BARQ.Application.Interfaces;
 using BARQ.Core.DTOs;
 using BARQ.Core.DTOs.Common;
-<<<<<<< HEAD
-using BARQ.Core.Entities;
-using BARQ.Infrastructure.Data;
-using Microsoft.EntityFrameworkCore;
-using Microsoft.Extensions.Logging;
-using Task = System.Threading.Tasks.Task;
-=======
->>>>>>> 1ea70b37
 
 namespace BARQ.Application.Services
 {
     public sealed class SystemHealthService : ISystemHealthService
     {
+        private readonly IHttpClientFactory _hcf;
+
+        public SystemHealthService(IHttpClientFactory hcf)
+        {
+            _hcf = hcf;
+        }
+
         public System.Threading.Tasks.Task<PagedResult<SystemHealthDto>> GetSystemHealthAsync(ListRequest request)
         {
             return System.Threading.Tasks.Task.FromResult(new PagedResult<SystemHealthDto>());
@@ -21,54 +20,7 @@
 
         public System.Threading.Tasks.Task<SystemHealthDto?> GetSystemHealthByIdAsync(Guid id)
         {
-<<<<<<< HEAD
-            try
-            {
-                var query = _context.SystemHealth.AsQueryable();
-
-                if (!string.IsNullOrEmpty(request.SearchTerm))
-                {
-                    query = query.Where(h => h.Component.Contains(request.SearchTerm) ||
-                                           h.Status.Contains(request.SearchTerm) ||
-                                           (h.StatusMessage != null && h.StatusMessage.Contains(request.SearchTerm)));
-                }
-
-                if (!string.IsNullOrEmpty(request.SortBy))
-                {
-                    query = request.SortDirection?.ToLower() == "desc"
-                        ? query.OrderByDescending(h => EF.Property<object>(h, request.SortBy))
-                        : query.OrderBy(h => EF.Property<object>(h, request.SortBy));
-                }
-                else
-                {
-                    query = query.OrderBy(h => h.Status == "Error" ? 0 : h.Status == "Warning" ? 1 : 2)
-                                 .ThenByDescending(h => h.CheckedAt);
-                }
-
-                var totalCount = await query.CountAsync();
-                var healthRecords = await query
-                    .Skip((request.Page - 1) * request.PageSize)
-                    .Take(request.PageSize)
-                    .ToListAsync();
-
-                var healthDtos = healthRecords.Select(MapToDto).ToList();
-
-                return new PagedResult<SystemHealthDto>
-                {
-                    Items = healthDtos,
-                    Total = totalCount,
-                    Page = request.Page,
-                    PageSize = request.PageSize
-                };
-            }
-            catch (Exception ex)
-            {
-                _logger.LogError(ex, "Error getting system health");
-                throw;
-            }
-=======
             return System.Threading.Tasks.Task.FromResult<SystemHealthDto?>(null);
->>>>>>> 1ea70b37
         }
 
         public System.Threading.Tasks.Task<SystemHealthDto?> GetSystemHealthByComponentAsync(string component)
@@ -83,94 +35,7 @@
 
         public System.Threading.Tasks.Task<SystemHealthDto> UpdateSystemHealthAsync(string component, string status, string? statusMessage, long responseTimeMs, Dictionary<string, object>? details = null)
         {
-<<<<<<< HEAD
-            try
-            {
-                var healthRecords = await _context.SystemHealth
-                    .Where(h => h.Status == status)
-                    .OrderByDescending(h => h.CheckedAt)
-                    .ToListAsync();
-
-                return healthRecords.Select(MapToDto).ToList();
-            }
-            catch (Exception ex)
-            {
-                _logger.LogError(ex, "Error getting system health by status: {Status}", status);
-                throw;
-            }
-        }
-
-        public async Task<SystemHealthDto> UpdateSystemHealthAsync(string component, string status, string? statusMessage, long responseTimeMs, Dictionary<string, object>? details = null)
-        {
-            try
-            {
-                var existingHealth = await _context.SystemHealth
-                    .FirstOrDefaultAsync(h => h.Component == component);
-
-                if (existingHealth != null)
-                {
-                    var previousStatus = existingHealth.Status;
-                    existingHealth.Status = status;
-                    existingHealth.StatusMessage = statusMessage;
-                    existingHealth.CheckedAt = DateTime.UtcNow;
-                    existingHealth.ResponseTimeMs = responseTimeMs;
-                    existingHealth.Details = details != null ? System.Text.Json.JsonSerializer.Serialize(details) : null;
-                    existingHealth.UpdatedAt = DateTime.UtcNow;
-                    existingHealth.UpdatedBy = null;
-
-                    if (status == "Healthy")
-                    {
-                        existingHealth.LastHealthyAt = DateTime.UtcNow;
-                        existingHealth.ConsecutiveFailures = 0;
-                    }
-                    else if (status == "Error")
-                    {
-                        existingHealth.LastErrorAt = DateTime.UtcNow;
-                        existingHealth.LastError = statusMessage;
-                        existingHealth.ConsecutiveFailures++;
-                    }
-
-                    if (previousStatus != status)
-                    {
-                        _logger.LogInformation("System health status changed for {Component}: {PreviousStatus} -> {NewStatus}",
-                            component, previousStatus, status);
-                    }
-                }
-                else
-                {
-                    existingHealth = new SystemHealth
-                    {
-                        Id = Guid.NewGuid(),
-                        Component = component,
-                        Status = status,
-                        StatusMessage = statusMessage,
-                        CheckedAt = DateTime.UtcNow,
-                        ResponseTimeMs = responseTimeMs,
-                        Details = details != null ? System.Text.Json.JsonSerializer.Serialize(details) : null,
-                        IsEnabled = true,
-                        LastHealthyAt = status == "Healthy" ? DateTime.UtcNow : null,
-                        LastErrorAt = status == "Error" ? DateTime.UtcNow : null,
-                        LastError = status == "Error" ? statusMessage : null,
-                        ConsecutiveFailures = status == "Error" ? 1 : 0,
-                        Environment = "Production",
-                        CreatedAt = DateTime.UtcNow,
-                        CreatedBy = null
-                    };
-
-                    _context.SystemHealth.Add(existingHealth);
-                }
-
-                await _context.SaveChangesAsync();
-                return MapToDto(existingHealth);
-            }
-            catch (Exception ex)
-            {
-                _logger.LogError(ex, "Error updating system health for component: {Component}", component);
-                throw;
-            }
-=======
             return System.Threading.Tasks.Task.FromResult(new SystemHealthDto());
->>>>>>> 1ea70b37
         }
 
         public System.Threading.Tasks.Task<OpsDashboardDto> GetOpsDashboardAsync()
@@ -188,6 +53,30 @@
             return System.Threading.Tasks.Task.FromResult(true);
         }
 
+        public async System.Threading.Tasks.Task<bool> DatabaseAsync(CancellationToken ct)
+        {
+            return true;
+        }
+
+        public async System.Threading.Tasks.Task<bool> FlowableAsync(CancellationToken ct)
+        {
+            try
+            {
+                var http = _hcf.CreateClient("flowable");
+                var res = await http.GetAsync("repository/deployments?size=1", ct);
+                return res.IsSuccessStatusCode;
+            }
+            catch
+            {
+                return false;
+            }
+        }
+
+        public async System.Threading.Tasks.Task<bool> AiProvidersAsync(CancellationToken ct)
+        {
+            return true;
+        }
+
         public System.Threading.Tasks.Task<Dictionary<string, object>> GetSystemMetricsAsync()
         {
             return System.Threading.Tasks.Task.FromResult(new Dictionary<string, object>());
