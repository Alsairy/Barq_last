using BARQ.Application.Interfaces;
using BARQ.Core.DTOs;
using BARQ.Core.DTOs.Common;
using BARQ.Core.Entities;
using BARQ.Infrastructure.Data;
using Microsoft.EntityFrameworkCore;
using Microsoft.Extensions.Logging;
using System.Threading.Tasks;

namespace BARQ.Application.Services
{
    public class TenantStateService : ITenantStateService
    {
        private readonly BarqDbContext _context;
        private readonly ILogger<TenantStateService> _logger;

        public TenantStateService(BarqDbContext context, ILogger<TenantStateService> logger)
        {
            _context = context;
            _logger = logger;
        }

        public async Task<PagedResult<TenantStateDto>> GetTenantStatesAsync(ListRequest request)
        {
            try
            {
                var query = _context.TenantStates
                    .Include(ts => ts.Tenant)
                    .AsQueryable();

                if (!string.IsNullOrEmpty(request.SearchTerm))
                {
                    query = query.Where(ts => ts.Tenant.Name.Contains(request.SearchTerm) ||
                                            ts.Status.Contains(request.SearchTerm) ||
                                            (ts.StatusReason != null && ts.StatusReason.Contains(request.SearchTerm)));
                }

                if (!string.IsNullOrEmpty(request.SortBy))
                {
                    query = request.SortDirection?.ToLower() == "desc"
                        ? query.OrderByDescending(ts => EF.Property<object>(ts, request.SortBy))
                        : query.OrderBy(ts => EF.Property<object>(ts, request.SortBy));
                }
                else
                {
                    query = query.OrderByDescending(ts => ts.RequiresAttention)
                                 .ThenByDescending(ts => ts.LastActivityAt);
                }

                var totalCount = await query.CountAsync();
                var tenantStates = await query
                    .Skip((request.Page - 1) * request.PageSize)
                    .Take(request.PageSize)
                    .ToListAsync();

                var tenantStateDtos = tenantStates.Select(MapToDto).ToList();

                return new PagedResult<TenantStateDto>
                {
                    Items = tenantStateDtos,
                    Total = totalCount,
                    Page = request.Page,
                    PageSize = request.PageSize
                };
            }
            catch (Exception ex)
            {
                _logger.LogError(ex, "Error getting tenant states");
                throw;
            }
        }

        public async Task<TenantStateDto?> GetTenantStateByIdAsync(Guid id)
        {
            try
            {
                var tenantState = await _context.TenantStates
                    .Include(ts => ts.Tenant)
                    .FirstOrDefaultAsync(ts => ts.Id == id);

                return tenantState != null ? MapToDto(tenantState) : null;
            }
            catch (Exception ex)
            {
                _logger.LogError(ex, "Error getting tenant state by ID: {Id}", id);
                throw;
            }
        }

        public async Task<TenantStateDto?> GetTenantStateByTenantIdAsync(Guid tenantId)
        {
            try
            {
                var tenantState = await _context.TenantStates
                    .Include(ts => ts.Tenant)
                    .FirstOrDefaultAsync(ts => ts.TenantId == tenantId);

                return tenantState != null ? MapToDto(tenantState) : null;
            }
            catch (Exception ex)
            {
                _logger.LogError(ex, "Error getting tenant state by tenant ID: {TenantId}", tenantId);
                throw;
            }
        }

        public async Task<TenantStateDto?> UpdateTenantStateAsync(Guid tenantId, UpdateTenantStateRequest request, string updatedBy)
        {
            try
            {
                var tenantState = await _context.TenantStates
                    .Include(ts => ts.Tenant)
                    .FirstOrDefaultAsync(ts => ts.TenantId == tenantId);

                if (tenantState == null)
                {
                    return null;
                }

                var previousStatus = tenantState.Status;
                tenantState.Status = request.Status;
                tenantState.StatusReason = request.StatusReason;
                tenantState.StatusChangedAt = DateTime.UtcNow;
                tenantState.StatusChangedBy = updatedBy;
                tenantState.UpdatedAt = DateTime.UtcNow;
<<<<<<< HEAD
                tenantState.UpdatedBy = Guid.TryParse(updatedBy, out var updatedByGuid) ? updatedByGuid : null;
=======
                tenantState.UpdatedBy = Guid.TryParse(updatedBy, out var updatedByGuid) ? updatedByGuid : Guid.Empty;
>>>>>>> af1e55b4

                await _context.SaveChangesAsync();

                await LogTenantStateHistoryAsync(tenantState.Id, tenantId, previousStatus, request.Status, request.Reason, updatedBy);

                _logger.LogInformation("Tenant state updated: {TenantId} from {PreviousStatus} to {NewStatus} by {UpdatedBy}",
                    tenantId, previousStatus, request.Status, updatedBy);

                return MapToDto(tenantState);
            }
            catch (Exception ex)
            {
                _logger.LogError(ex, "Error updating tenant state: {TenantId}", tenantId);
                throw;
            }
        }

        public async System.Threading.Tasks.Task RefreshTenantStateAsync(Guid tenantId)
        {
            try
            {
                var tenantState = await _context.TenantStates
                    .FirstOrDefaultAsync(ts => ts.TenantId == tenantId);

                if (tenantState == null)
                {
                    var tenant = await _context.Tenants.FindAsync(tenantId);
                    if (tenant == null)
                    {
                        return;
                    }

                    tenantState = new TenantState
                    {
                        Id = Guid.NewGuid(),
                        TenantId = tenantId,
                        Status = "Active",
                        IsHealthy = true,
                        CreatedAt = DateTime.UtcNow,
<<<<<<< HEAD
                        CreatedBy = null
=======
                        CreatedBy = Guid.Empty
>>>>>>> af1e55b4
                    };

                    _context.TenantStates.Add(tenantState);
                }

                await UpdateTenantUsageStatsInternalAsync(tenantState);
                tenantState.LastHealthCheck = DateTime.UtcNow;
                tenantState.UpdatedAt = DateTime.UtcNow;
<<<<<<< HEAD
                tenantState.UpdatedBy = null;
=======
                tenantState.UpdatedBy = Guid.Empty;
>>>>>>> af1e55b4

                await _context.SaveChangesAsync();

                _logger.LogInformation("Tenant state refreshed: {TenantId}", tenantId);
            }
            catch (Exception ex)
            {
                _logger.LogError(ex, "Error refreshing tenant state: {TenantId}", tenantId);
                throw;
            }
        }

        public async System.Threading.Tasks.Task RefreshAllTenantStatesAsync()
        {
            try
            {
                var tenants = await _context.Tenants.ToListAsync();
                
                foreach (var tenant in tenants)
                {
                    await RefreshTenantStateAsync(tenant.Id);
                }

                _logger.LogInformation("All tenant states refreshed for {Count} tenants", tenants.Count);
            }
            catch (Exception ex)
            {
                _logger.LogError(ex, "Error refreshing all tenant states");
                throw;
            }
        }

        public async Task<List<TenantStateDto>> GetTenantsRequiringAttentionAsync()
        {
            try
            {
                var tenantStates = await _context.TenantStates
                    .Include(ts => ts.Tenant)
                    .Where(ts => ts.RequiresAttention)
                    .OrderByDescending(ts => ts.UpdatedAt)
                    .ToListAsync();

                return tenantStates.Select(MapToDto).ToList();
            }
            catch (Exception ex)
            {
                _logger.LogError(ex, "Error getting tenants requiring attention");
                throw;
            }
        }

        public async Task<List<TenantStateDto>> GetUnhealthyTenantsAsync()
        {
            try
            {
                var tenantStates = await _context.TenantStates
                    .Include(ts => ts.Tenant)
                    .Where(ts => !ts.IsHealthy)
                    .OrderByDescending(ts => ts.UpdatedAt)
                    .ToListAsync();

                return tenantStates.Select(MapToDto).ToList();
            }
            catch (Exception ex)
            {
                _logger.LogError(ex, "Error getting unhealthy tenants");
                throw;
            }
        }

        public async Task<Dictionary<string, object>> GetTenantStatsSummaryAsync()
        {
            try
            {
                var totalTenants = await _context.TenantStates.CountAsync();
                var healthyTenants = await _context.TenantStates.CountAsync(ts => ts.IsHealthy);
                var tenantsRequiringAttention = await _context.TenantStates.CountAsync(ts => ts.RequiresAttention);
                var activeTenants = await _context.TenantStates.CountAsync(ts => ts.Status == "Active");
                var suspendedTenants = await _context.TenantStates.CountAsync(ts => ts.Status == "Suspended");

                var totalUsers = await _context.TenantStates.SumAsync(ts => ts.CurrentUserCount);
                var totalProjects = await _context.TenantStates.SumAsync(ts => ts.CurrentProjectCount);
                var totalTasks = await _context.TenantStates.SumAsync(ts => ts.CurrentTaskCount);
                var totalStorageBytes = await _context.TenantStates.SumAsync(ts => ts.StorageUsedBytes);

                return new Dictionary<string, object>
                {
                    ["TotalTenants"] = totalTenants,
                    ["HealthyTenants"] = healthyTenants,
                    ["TenantsRequiringAttention"] = tenantsRequiringAttention,
                    ["ActiveTenants"] = activeTenants,
                    ["SuspendedTenants"] = suspendedTenants,
                    ["TotalUsers"] = totalUsers,
                    ["TotalProjects"] = totalProjects,
                    ["TotalTasks"] = totalTasks,
                    ["TotalStorageBytes"] = totalStorageBytes,
                    ["TotalStorageGB"] = Math.Round(totalStorageBytes / (1024.0 * 1024.0 * 1024.0), 2)
                };
            }
            catch (Exception ex)
            {
                _logger.LogError(ex, "Error getting tenant stats summary");
                throw;
            }
        }

        public async System.Threading.Tasks.Task UpdateTenantUsageStatsAsync(Guid tenantId)
        {
            try
            {
                var tenantState = await _context.TenantStates
                    .FirstOrDefaultAsync(ts => ts.TenantId == tenantId);

                if (tenantState != null)
                {
                    await UpdateTenantUsageStatsInternalAsync(tenantState);
                    tenantState.UpdatedAt = DateTime.UtcNow;
<<<<<<< HEAD
                    tenantState.UpdatedBy = null;
=======
                    tenantState.UpdatedBy = Guid.Empty;
>>>>>>> af1e55b4
                    await _context.SaveChangesAsync();
                }
            }
            catch (Exception ex)
            {
                _logger.LogError(ex, "Error updating tenant usage stats: {TenantId}", tenantId);
                throw;
            }
        }

        public async System.Threading.Tasks.Task MarkTenantForAttentionAsync(Guid tenantId, string reason, string markedBy)
        {
            try
            {
                var tenantState = await _context.TenantStates
                    .FirstOrDefaultAsync(ts => ts.TenantId == tenantId);

                if (tenantState != null)
                {
                    tenantState.RequiresAttention = true;
                    tenantState.AttentionReason = reason;
                    tenantState.UpdatedAt = DateTime.UtcNow;
<<<<<<< HEAD
                    tenantState.UpdatedBy = Guid.TryParse(markedBy, out var markedByGuid) ? markedByGuid : null;
=======
                    tenantState.UpdatedBy = Guid.TryParse(markedBy, out var markedByGuid) ? markedByGuid : Guid.Empty;
>>>>>>> af1e55b4

                    await _context.SaveChangesAsync();

                    _logger.LogInformation("Tenant marked for attention: {TenantId} - {Reason} by {MarkedBy}",
                        tenantId, reason, markedBy);
                }
            }
            catch (Exception ex)
            {
                _logger.LogError(ex, "Error marking tenant for attention: {TenantId}", tenantId);
                throw;
            }
        }

        public async System.Threading.Tasks.Task ClearTenantAttentionAsync(Guid tenantId, string clearedBy)
        {
            try
            {
                var tenantState = await _context.TenantStates
                    .FirstOrDefaultAsync(ts => ts.TenantId == tenantId);

                if (tenantState != null)
                {
                    tenantState.RequiresAttention = false;
                    tenantState.AttentionReason = null;
                    tenantState.UpdatedAt = DateTime.UtcNow;
<<<<<<< HEAD
                    tenantState.UpdatedBy = Guid.TryParse(clearedBy, out var clearedByGuid) ? clearedByGuid : null;
=======
                    tenantState.UpdatedBy = Guid.TryParse(clearedBy, out var clearedByGuid) ? clearedByGuid : Guid.Empty;
>>>>>>> af1e55b4

                    await _context.SaveChangesAsync();

                    _logger.LogInformation("Tenant attention cleared: {TenantId} by {ClearedBy}",
                        tenantId, clearedBy);
                }
            }
            catch (Exception ex)
            {
                _logger.LogError(ex, "Error clearing tenant attention: {TenantId}", tenantId);
                throw;
            }
        }

        private async System.Threading.Tasks.Task UpdateTenantUsageStatsInternalAsync(TenantState tenantState)
        {
            var tenantId = tenantState.TenantId;

            tenantState.CurrentUserCount = await _context.Users
                .CountAsync(u => u.TenantId == tenantId && !u.IsDeleted);

            tenantState.CurrentProjectCount = await _context.Projects
                .CountAsync(p => p.TenantId == tenantId && !p.IsDeleted);

            tenantState.CurrentTaskCount = await _context.Tasks
                .CountAsync(t => t.TenantId == tenantId && !t.IsDeleted);

            var lastActivity = await _context.AuditLogs
                .Where(al => al.TenantId == tenantId)
                .OrderByDescending(al => al.CreatedAt)
                .FirstOrDefaultAsync();

            if (lastActivity != null)
            {
                tenantState.LastActivityAt = lastActivity.CreatedAt;
                tenantState.LastActivityBy = lastActivity.UserId?.ToString();
            }

            var currentMonth = DateTime.UtcNow.ToString("yyyy-MM");
            tenantState.APICallsThisMonth = await _context.UsageRecords
                .Where(ur => ur.TenantId == tenantId && 
                           ur.UsageType == "APICall" && 
                           ur.BillingPeriod == currentMonth)
                .SumAsync(ur => ur.Quantity);

            tenantState.WorkflowExecutionsThisMonth = await _context.UsageRecords
                .Where(ur => ur.TenantId == tenantId && 
                           ur.UsageType == "WorkflowExecution" && 
                           ur.BillingPeriod == currentMonth)
                .SumAsync(ur => ur.Quantity);

            tenantState.StorageUsedBytes = await _context.FileAttachments
                .Where(fa => fa.TenantId == tenantId && !fa.IsDeleted)
                .SumAsync(fa => fa.FileSize);

            var subscription = await _context.TenantSubscriptions
                .Where(ts => ts.TenantId == tenantId && ts.Status == "Active")
                .FirstOrDefaultAsync();

            if (subscription != null)
            {
                tenantState.BillingStatus = subscription.Status switch
                {
                    "Active" => "Current",
                    "PastDue" => "Overdue",
                    "Suspended" => "Suspended",
                    _ => "Unknown"
                };
            }

            tenantState.DatabaseStatus = "Healthy";
            tenantState.StorageStatus = "Healthy";
            tenantState.IsHealthy = tenantState.DatabaseStatus == "Healthy" && 
                                  tenantState.StorageStatus == "Healthy" &&
                                  tenantState.BillingStatus != "Suspended";
        }

        private async System.Threading.Tasks.Task LogTenantStateHistoryAsync(Guid tenantStateId, Guid tenantId, string previousStatus, string newStatus, string reason, string changedBy)
        {
            try
            {
                var history = new TenantStateHistory
                {
                    Id = Guid.NewGuid(),
                    TenantStateId = tenantStateId,
                    TenantId = tenantId,
                    PreviousStatus = previousStatus,
                    NewStatus = newStatus,
                    Reason = reason,
                    ChangedBy = changedBy,
                    ChangedAt = DateTime.UtcNow,
                    CreatedAt = DateTime.UtcNow,
<<<<<<< HEAD
                    CreatedBy = Guid.TryParse(changedBy, out var createdByGuid) ? createdByGuid : null
=======
                    CreatedBy = Guid.TryParse(changedBy, out var createdByGuid) ? createdByGuid : Guid.Empty
>>>>>>> af1e55b4
                };

                _context.TenantStateHistory.Add(history);
                await _context.SaveChangesAsync();
            }
            catch (Exception ex)
            {
                _logger.LogError(ex, "Error logging tenant state history for tenant: {TenantId}", tenantId);
            }
        }

        private static TenantStateDto MapToDto(TenantState tenantState)
        {
            var storageUsedGB = tenantState.StorageUsedBytes / (1024.0 * 1024.0 * 1024.0);
            var daysSinceLastActivity = tenantState.LastActivityAt.HasValue 
                ? (DateTime.UtcNow - tenantState.LastActivityAt.Value).Days 
                : 0;

            return new TenantStateDto
            {
                Id = tenantState.Id.ToString(),
                TenantId = tenantState.TenantId.ToString(),
                TenantName = tenantState.Tenant?.Name ?? "Unknown",
                Status = tenantState.Status,
                StatusReason = tenantState.StatusReason,
                StatusChangedAt = tenantState.StatusChangedAt,
                StatusChangedBy = tenantState.StatusChangedBy,
                IsHealthy = tenantState.IsHealthy,
                LastHealthCheck = tenantState.LastHealthCheck,
                CurrentUserCount = tenantState.CurrentUserCount,
                CurrentProjectCount = tenantState.CurrentProjectCount,
                CurrentTaskCount = tenantState.CurrentTaskCount,
                StorageUsedBytes = tenantState.StorageUsedBytes,
                APICallsThisMonth = tenantState.APICallsThisMonth,
                WorkflowExecutionsThisMonth = tenantState.WorkflowExecutionsThisMonth,
                LastActivityAt = tenantState.LastActivityAt,
                LastActivityBy = tenantState.LastActivityBy,
                DatabaseStatus = tenantState.DatabaseStatus,
                StorageStatus = tenantState.StorageStatus,
                BillingStatus = tenantState.BillingStatus,
                RequiresAttention = tenantState.RequiresAttention,
                AttentionReason = tenantState.AttentionReason,
                StorageUsedFormatted = $"{storageUsedGB:F2} GB",
                StorageUsagePercent = 0, // Would need quota info to calculate
                IsOverQuota = false, // Would need quota info to calculate
                DaysSinceLastActivity = daysSinceLastActivity
            };
        }
    }
}<|MERGE_RESOLUTION|>--- conflicted
+++ resolved
@@ -123,11 +123,7 @@
                 tenantState.StatusChangedAt = DateTime.UtcNow;
                 tenantState.StatusChangedBy = updatedBy;
                 tenantState.UpdatedAt = DateTime.UtcNow;
-<<<<<<< HEAD
-                tenantState.UpdatedBy = Guid.TryParse(updatedBy, out var updatedByGuid) ? updatedByGuid : null;
-=======
                 tenantState.UpdatedBy = Guid.TryParse(updatedBy, out var updatedByGuid) ? updatedByGuid : Guid.Empty;
->>>>>>> af1e55b4
 
                 await _context.SaveChangesAsync();
 
@@ -167,11 +163,7 @@
                         Status = "Active",
                         IsHealthy = true,
                         CreatedAt = DateTime.UtcNow,
-<<<<<<< HEAD
-                        CreatedBy = null
-=======
                         CreatedBy = Guid.Empty
->>>>>>> af1e55b4
                     };
 
                     _context.TenantStates.Add(tenantState);
@@ -180,11 +172,7 @@
                 await UpdateTenantUsageStatsInternalAsync(tenantState);
                 tenantState.LastHealthCheck = DateTime.UtcNow;
                 tenantState.UpdatedAt = DateTime.UtcNow;
-<<<<<<< HEAD
-                tenantState.UpdatedBy = null;
-=======
                 tenantState.UpdatedBy = Guid.Empty;
->>>>>>> af1e55b4
 
                 await _context.SaveChangesAsync();
 
@@ -302,11 +290,7 @@
                 {
                     await UpdateTenantUsageStatsInternalAsync(tenantState);
                     tenantState.UpdatedAt = DateTime.UtcNow;
-<<<<<<< HEAD
-                    tenantState.UpdatedBy = null;
-=======
                     tenantState.UpdatedBy = Guid.Empty;
->>>>>>> af1e55b4
                     await _context.SaveChangesAsync();
                 }
             }
@@ -329,11 +313,7 @@
                     tenantState.RequiresAttention = true;
                     tenantState.AttentionReason = reason;
                     tenantState.UpdatedAt = DateTime.UtcNow;
-<<<<<<< HEAD
-                    tenantState.UpdatedBy = Guid.TryParse(markedBy, out var markedByGuid) ? markedByGuid : null;
-=======
                     tenantState.UpdatedBy = Guid.TryParse(markedBy, out var markedByGuid) ? markedByGuid : Guid.Empty;
->>>>>>> af1e55b4
 
                     await _context.SaveChangesAsync();
 
@@ -360,11 +340,7 @@
                     tenantState.RequiresAttention = false;
                     tenantState.AttentionReason = null;
                     tenantState.UpdatedAt = DateTime.UtcNow;
-<<<<<<< HEAD
-                    tenantState.UpdatedBy = Guid.TryParse(clearedBy, out var clearedByGuid) ? clearedByGuid : null;
-=======
                     tenantState.UpdatedBy = Guid.TryParse(clearedBy, out var clearedByGuid) ? clearedByGuid : Guid.Empty;
->>>>>>> af1e55b4
 
                     await _context.SaveChangesAsync();
 
@@ -457,11 +433,7 @@
                     ChangedBy = changedBy,
                     ChangedAt = DateTime.UtcNow,
                     CreatedAt = DateTime.UtcNow,
-<<<<<<< HEAD
-                    CreatedBy = Guid.TryParse(changedBy, out var createdByGuid) ? createdByGuid : null
-=======
                     CreatedBy = Guid.TryParse(changedBy, out var createdByGuid) ? createdByGuid : Guid.Empty
->>>>>>> af1e55b4
                 };
 
                 _context.TenantStateHistory.Add(history);
