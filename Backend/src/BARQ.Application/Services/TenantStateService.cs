using BARQ.Application.Interfaces;
using BARQ.Core.DTOs;
using BARQ.Core.DTOs.Common;

namespace BARQ.Application.Services
{
    public sealed class TenantStateService : ITenantStateService
    {
        public System.Threading.Tasks.Task<PagedResult<TenantStateDto>> GetTenantStatesAsync(ListRequest request)
        {
            return System.Threading.Tasks.Task.FromResult(new PagedResult<TenantStateDto>());
        }

<<<<<<< HEAD
        public async System.Threading.Tasks.Task<PagedResult<TenantStateDto>> GetTenantStatesAsync(ListRequest request)
        {
            try
            {
                var query = _context.TenantStates
                    .Include(ts => ts.Tenant)
                    .AsQueryable();

                if (!string.IsNullOrEmpty(request.SearchTerm))
                {
                    query = query.Where(ts => ts.Tenant.Name.Contains(request.SearchTerm) ||
                                            ts.Status.Contains(request.SearchTerm) ||
                                            (ts.StatusReason != null && ts.StatusReason.Contains(request.SearchTerm)));
                }

                if (!string.IsNullOrEmpty(request.SortBy))
                {
                    query = request.SortDirection?.ToLower() == "desc"
                        ? query.OrderByDescending(ts => EF.Property<object>(ts, request.SortBy))
                        : query.OrderBy(ts => EF.Property<object>(ts, request.SortBy));
                }
                else
                {
                    query = query.OrderByDescending(ts => ts.RequiresAttention)
                                 .ThenByDescending(ts => ts.LastActivityAt);
                }

                var totalCount = await query.CountAsync();
                var tenantStates = await query
                    .Skip((request.Page - 1) * request.PageSize)
                    .Take(request.PageSize)
                    .ToListAsync();

                var tenantStateDtos = tenantStates.Select(MapToDto).ToList();

                return new PagedResult<TenantStateDto>
                {
                    Items = tenantStateDtos,
                    Total = totalCount,
                    Page = request.Page,
                    PageSize = request.PageSize
                };
            }
            catch (Exception ex)
            {
                _logger.LogError(ex, "Error getting tenant states");
                throw;
            }
        }

        public async System.Threading.Tasks.Task<TenantStateDto?> GetTenantStateByIdAsync(Guid id)
=======
        public System.Threading.Tasks.Task<TenantStateDto?> GetTenantStateByIdAsync(Guid id)
        {
            return System.Threading.Tasks.Task.FromResult<TenantStateDto?>(null);
        }

        public System.Threading.Tasks.Task<TenantStateDto?> GetTenantStateByTenantIdAsync(Guid tenantId)
>>>>>>> 6a1c0ff2
        {
            return System.Threading.Tasks.Task.FromResult<TenantStateDto?>(null);
        }

<<<<<<< HEAD
        public async System.Threading.Tasks.Task<TenantStateDto?> GetTenantStateByTenantIdAsync(Guid tenantId)
=======
        public System.Threading.Tasks.Task<TenantStateDto?> UpdateTenantStateAsync(Guid tenantId, UpdateTenantStateRequest request, string updatedBy)
>>>>>>> 6a1c0ff2
        {
            return System.Threading.Tasks.Task.FromResult<TenantStateDto?>(null);
        }

<<<<<<< HEAD
        public async System.Threading.Tasks.Task<TenantStateDto?> UpdateTenantStateAsync(Guid tenantId, UpdateTenantStateRequest request, string updatedBy)
        {
            try
            {
                var tenantState = await _context.TenantStates
                    .Include(ts => ts.Tenant)
                    .FirstOrDefaultAsync(ts => ts.TenantId == tenantId);

                if (tenantState == null)
                {
                    return null;
                }

                var previousStatus = tenantState.Status;
                tenantState.Status = request.Status;
                tenantState.StatusReason = request.StatusReason;
                tenantState.StatusChangedAt = DateTime.UtcNow;
                tenantState.StatusChangedBy = updatedBy;
                tenantState.UpdatedAt = DateTime.UtcNow;
                tenantState.UpdatedBy = null;

                await _context.SaveChangesAsync();

                await LogTenantStateHistoryAsync(tenantState.Id, tenantId, previousStatus, request.Status, request.Reason, updatedBy);

                _logger.LogInformation("Tenant state updated: {TenantId} from {PreviousStatus} to {NewStatus} by {UpdatedBy}",
                    tenantId, previousStatus, request.Status, updatedBy);

                return MapToDto(tenantState);
            }
            catch (Exception ex)
            {
                _logger.LogError(ex, "Error updating tenant state: {TenantId}", tenantId);
                throw;
            }
        }

        public async System.Threading.Tasks.Task RefreshTenantStateAsync(Guid tenantId)
        {
            try
            {
                var tenantState = await _context.TenantStates
                    .FirstOrDefaultAsync(ts => ts.TenantId == tenantId);

                if (tenantState == null)
                {
                    var tenant = await _context.Tenants.FindAsync(tenantId);
                    if (tenant == null)
                    {
                        return;
                    }

                    tenantState = new TenantState
                    {
                        Id = Guid.NewGuid(),
                        TenantId = tenantId,
                        Status = "Active",
                        IsHealthy = true,
                        CreatedAt = DateTime.UtcNow,
                        CreatedBy = null
                    };

                    _context.TenantStates.Add(tenantState);
                }

                await UpdateTenantUsageStatsInternalAsync(tenantState);
                tenantState.LastHealthCheck = DateTime.UtcNow;
                tenantState.UpdatedAt = DateTime.UtcNow;
                tenantState.UpdatedBy = null;

                await _context.SaveChangesAsync();

                _logger.LogInformation("Tenant state refreshed: {TenantId}", tenantId);
            }
            catch (Exception ex)
            {
                _logger.LogError(ex, "Error refreshing tenant state: {TenantId}", tenantId);
                throw;
            }
        }

        public async System.Threading.Tasks.Task RefreshAllTenantStatesAsync()
=======
        public System.Threading.Tasks.Task RefreshTenantStateAsync(Guid tenantId)
        {
            return System.Threading.Tasks.Task.CompletedTask;
        }

        public System.Threading.Tasks.Task RefreshAllTenantStatesAsync()
        {
            return System.Threading.Tasks.Task.CompletedTask;
        }

        public System.Threading.Tasks.Task<List<TenantStateDto>> GetTenantsRequiringAttentionAsync()
>>>>>>> 6a1c0ff2
        {
            return System.Threading.Tasks.Task.FromResult(new List<TenantStateDto>());
        }

<<<<<<< HEAD
        public async System.Threading.Tasks.Task<List<TenantStateDto>> GetTenantsRequiringAttentionAsync()
=======
        public System.Threading.Tasks.Task<List<TenantStateDto>> GetUnhealthyTenantsAsync()
>>>>>>> 6a1c0ff2
        {
            return System.Threading.Tasks.Task.FromResult(new List<TenantStateDto>());
        }

<<<<<<< HEAD
        public async System.Threading.Tasks.Task<List<TenantStateDto>> GetUnhealthyTenantsAsync()
=======
        public System.Threading.Tasks.Task<Dictionary<string, object>> GetTenantStatsSummaryAsync()
>>>>>>> 6a1c0ff2
        {
            return System.Threading.Tasks.Task.FromResult(new Dictionary<string, object>());
        }

<<<<<<< HEAD
        public async System.Threading.Tasks.Task<Dictionary<string, object>> GetTenantStatsSummaryAsync()
=======
        public System.Threading.Tasks.Task UpdateTenantUsageStatsAsync(Guid tenantId)
>>>>>>> 6a1c0ff2
        {
            return System.Threading.Tasks.Task.CompletedTask;
        }

<<<<<<< HEAD
        public async System.Threading.Tasks.Task UpdateTenantUsageStatsAsync(Guid tenantId)
        {
            try
            {
                var tenantState = await _context.TenantStates
                    .FirstOrDefaultAsync(ts => ts.TenantId == tenantId);

                if (tenantState != null)
                {
                    await UpdateTenantUsageStatsInternalAsync(tenantState);
                    tenantState.UpdatedAt = DateTime.UtcNow;
                    tenantState.UpdatedBy = null;
                    await _context.SaveChangesAsync();
                }
            }
            catch (Exception ex)
            {
                _logger.LogError(ex, "Error updating tenant usage stats: {TenantId}", tenantId);
                throw;
            }
        }

        public async System.Threading.Tasks.Task MarkTenantForAttentionAsync(Guid tenantId, string reason, string markedBy)
        {
            try
            {
                var tenantState = await _context.TenantStates
                    .FirstOrDefaultAsync(ts => ts.TenantId == tenantId);

                if (tenantState != null)
                {
                    tenantState.RequiresAttention = true;
                    tenantState.AttentionReason = reason;
                    tenantState.UpdatedAt = DateTime.UtcNow;
                    tenantState.UpdatedBy = null;

                    await _context.SaveChangesAsync();

                    _logger.LogInformation("Tenant marked for attention: {TenantId} - {Reason} by {MarkedBy}",
                        tenantId, reason, markedBy);
                }
            }
            catch (Exception ex)
            {
                _logger.LogError(ex, "Error marking tenant for attention: {TenantId}", tenantId);
                throw;
            }
        }

        public async System.Threading.Tasks.Task ClearTenantAttentionAsync(Guid tenantId, string clearedBy)
        {
            try
            {
                var tenantState = await _context.TenantStates
                    .FirstOrDefaultAsync(ts => ts.TenantId == tenantId);

                if (tenantState != null)
                {
                    tenantState.RequiresAttention = false;
                    tenantState.AttentionReason = null;
                    tenantState.UpdatedAt = DateTime.UtcNow;
                    tenantState.UpdatedBy = null;

                    await _context.SaveChangesAsync();

                    _logger.LogInformation("Tenant attention cleared: {TenantId} by {ClearedBy}",
                        tenantId, clearedBy);
                }
            }
            catch (Exception ex)
            {
                _logger.LogError(ex, "Error clearing tenant attention: {TenantId}", tenantId);
                throw;
            }
        }

        private async System.Threading.Tasks.Task UpdateTenantUsageStatsInternalAsync(TenantState tenantState)
        {
            var tenantId = tenantState.TenantId;

            tenantState.CurrentUserCount = await _context.Users
                .CountAsync(u => u.TenantId == tenantId && !u.IsDeleted);

            tenantState.CurrentProjectCount = await _context.Projects
                .CountAsync(p => p.TenantId == tenantId && !p.IsDeleted);

            tenantState.CurrentTaskCount = await _context.Tasks
                .CountAsync(t => t.TenantId == tenantId && !t.IsDeleted);

            var lastActivity = await _context.AuditLogs
                .Where(al => al.TenantId == tenantId)
                .OrderByDescending(al => al.CreatedAt)
                .FirstOrDefaultAsync();

            if (lastActivity != null)
            {
                tenantState.LastActivityAt = lastActivity.CreatedAt;
                tenantState.LastActivityBy = lastActivity.UserId.ToString();
            }

            var currentMonth = DateTime.UtcNow.ToString("yyyy-MM");
            tenantState.APICallsThisMonth = await _context.UsageRecords
                .Where(ur => ur.TenantId == tenantId && 
                           ur.UsageType == "APICall" && 
                           ur.BillingPeriod == currentMonth)
                .SumAsync(ur => ur.Quantity);

            tenantState.WorkflowExecutionsThisMonth = await _context.UsageRecords
                .Where(ur => ur.TenantId == tenantId && 
                           ur.UsageType == "WorkflowExecution" && 
                           ur.BillingPeriod == currentMonth)
                .SumAsync(ur => ur.Quantity);

            tenantState.StorageUsedBytes = await _context.FileAttachments
                .Where(fa => fa.TenantId == tenantId && !fa.IsDeleted)
                .SumAsync(fa => fa.FileSize);

            var subscription = await _context.TenantSubscriptions
                .Where(ts => ts.TenantId == tenantId && ts.Status == "Active")
                .FirstOrDefaultAsync();

            if (subscription != null)
            {
                tenantState.BillingStatus = subscription.Status switch
                {
                    "Active" => "Current",
                    "PastDue" => "Overdue",
                    "Suspended" => "Suspended",
                    _ => "Unknown"
                };
            }

            tenantState.DatabaseStatus = "Healthy";
            tenantState.StorageStatus = "Healthy";
            tenantState.IsHealthy = tenantState.DatabaseStatus == "Healthy" && 
                                  tenantState.StorageStatus == "Healthy" &&
                                  tenantState.BillingStatus != "Suspended";
        }

        private async System.Threading.Tasks.Task LogTenantStateHistoryAsync(Guid tenantStateId, Guid tenantId, string previousStatus, string newStatus, string reason, string changedBy)
        {
            try
            {
                var history = new TenantStateHistory
                {
                    Id = Guid.NewGuid(),
                    TenantStateId = tenantStateId,
                    TenantId = tenantId,
                    PreviousStatus = previousStatus,
                    NewStatus = newStatus,
                    Reason = reason,
                    ChangedBy = changedBy,
                    ChangedAt = DateTime.UtcNow,
                    CreatedAt = DateTime.UtcNow,
                    CreatedBy = null
                };

                _context.TenantStateHistory.Add(history);
                await _context.SaveChangesAsync();
            }
            catch (Exception ex)
            {
                _logger.LogError(ex, "Error logging tenant state history for tenant: {TenantId}", tenantId);
            }
        }

        private static TenantStateDto MapToDto(TenantState tenantState)
        {
            var storageUsedGB = tenantState.StorageUsedBytes / (1024.0 * 1024.0 * 1024.0);
            var daysSinceLastActivity = tenantState.LastActivityAt.HasValue 
                ? (DateTime.UtcNow - tenantState.LastActivityAt.Value).Days 
                : 0;

            return new TenantStateDto
            {
                Id = tenantState.Id.ToString(),
                TenantId = tenantState.TenantId.ToString(),
                TenantName = tenantState.Tenant?.Name ?? "Unknown",
                Status = tenantState.Status,
                StatusReason = tenantState.StatusReason,
                StatusChangedAt = tenantState.StatusChangedAt,
                StatusChangedBy = tenantState.StatusChangedBy,
                IsHealthy = tenantState.IsHealthy,
                LastHealthCheck = tenantState.LastHealthCheck,
                CurrentUserCount = tenantState.CurrentUserCount,
                CurrentProjectCount = tenantState.CurrentProjectCount,
                CurrentTaskCount = tenantState.CurrentTaskCount,
                StorageUsedBytes = tenantState.StorageUsedBytes,
                APICallsThisMonth = tenantState.APICallsThisMonth,
                WorkflowExecutionsThisMonth = tenantState.WorkflowExecutionsThisMonth,
                LastActivityAt = tenantState.LastActivityAt,
                LastActivityBy = tenantState.LastActivityBy,
                DatabaseStatus = tenantState.DatabaseStatus,
                StorageStatus = tenantState.StorageStatus,
                BillingStatus = tenantState.BillingStatus,
                RequiresAttention = tenantState.RequiresAttention,
                AttentionReason = tenantState.AttentionReason,
                StorageUsedFormatted = $"{storageUsedGB:F2} GB",
                StorageUsagePercent = 0, // Would need quota info to calculate
                IsOverQuota = false, // Would need quota info to calculate
                DaysSinceLastActivity = daysSinceLastActivity
            };
=======
        public System.Threading.Tasks.Task MarkTenantForAttentionAsync(Guid tenantId, string reason, string markedBy)
        {
            return System.Threading.Tasks.Task.CompletedTask;
        }

        public System.Threading.Tasks.Task ClearTenantAttentionAsync(Guid tenantId, string clearedBy)
        {
            return System.Threading.Tasks.Task.CompletedTask;
>>>>>>> 6a1c0ff2
        }
    }
}<|MERGE_RESOLUTION|>--- conflicted
+++ resolved
@@ -11,163 +11,21 @@
             return System.Threading.Tasks.Task.FromResult(new PagedResult<TenantStateDto>());
         }
 
-<<<<<<< HEAD
-        public async System.Threading.Tasks.Task<PagedResult<TenantStateDto>> GetTenantStatesAsync(ListRequest request)
-        {
-            try
-            {
-                var query = _context.TenantStates
-                    .Include(ts => ts.Tenant)
-                    .AsQueryable();
-
-                if (!string.IsNullOrEmpty(request.SearchTerm))
-                {
-                    query = query.Where(ts => ts.Tenant.Name.Contains(request.SearchTerm) ||
-                                            ts.Status.Contains(request.SearchTerm) ||
-                                            (ts.StatusReason != null && ts.StatusReason.Contains(request.SearchTerm)));
-                }
-
-                if (!string.IsNullOrEmpty(request.SortBy))
-                {
-                    query = request.SortDirection?.ToLower() == "desc"
-                        ? query.OrderByDescending(ts => EF.Property<object>(ts, request.SortBy))
-                        : query.OrderBy(ts => EF.Property<object>(ts, request.SortBy));
-                }
-                else
-                {
-                    query = query.OrderByDescending(ts => ts.RequiresAttention)
-                                 .ThenByDescending(ts => ts.LastActivityAt);
-                }
-
-                var totalCount = await query.CountAsync();
-                var tenantStates = await query
-                    .Skip((request.Page - 1) * request.PageSize)
-                    .Take(request.PageSize)
-                    .ToListAsync();
-
-                var tenantStateDtos = tenantStates.Select(MapToDto).ToList();
-
-                return new PagedResult<TenantStateDto>
-                {
-                    Items = tenantStateDtos,
-                    Total = totalCount,
-                    Page = request.Page,
-                    PageSize = request.PageSize
-                };
-            }
-            catch (Exception ex)
-            {
-                _logger.LogError(ex, "Error getting tenant states");
-                throw;
-            }
-        }
-
-        public async System.Threading.Tasks.Task<TenantStateDto?> GetTenantStateByIdAsync(Guid id)
-=======
         public System.Threading.Tasks.Task<TenantStateDto?> GetTenantStateByIdAsync(Guid id)
         {
             return System.Threading.Tasks.Task.FromResult<TenantStateDto?>(null);
         }
 
         public System.Threading.Tasks.Task<TenantStateDto?> GetTenantStateByTenantIdAsync(Guid tenantId)
->>>>>>> 6a1c0ff2
         {
             return System.Threading.Tasks.Task.FromResult<TenantStateDto?>(null);
         }
 
-<<<<<<< HEAD
-        public async System.Threading.Tasks.Task<TenantStateDto?> GetTenantStateByTenantIdAsync(Guid tenantId)
-=======
         public System.Threading.Tasks.Task<TenantStateDto?> UpdateTenantStateAsync(Guid tenantId, UpdateTenantStateRequest request, string updatedBy)
->>>>>>> 6a1c0ff2
         {
             return System.Threading.Tasks.Task.FromResult<TenantStateDto?>(null);
         }
 
-<<<<<<< HEAD
-        public async System.Threading.Tasks.Task<TenantStateDto?> UpdateTenantStateAsync(Guid tenantId, UpdateTenantStateRequest request, string updatedBy)
-        {
-            try
-            {
-                var tenantState = await _context.TenantStates
-                    .Include(ts => ts.Tenant)
-                    .FirstOrDefaultAsync(ts => ts.TenantId == tenantId);
-
-                if (tenantState == null)
-                {
-                    return null;
-                }
-
-                var previousStatus = tenantState.Status;
-                tenantState.Status = request.Status;
-                tenantState.StatusReason = request.StatusReason;
-                tenantState.StatusChangedAt = DateTime.UtcNow;
-                tenantState.StatusChangedBy = updatedBy;
-                tenantState.UpdatedAt = DateTime.UtcNow;
-                tenantState.UpdatedBy = null;
-
-                await _context.SaveChangesAsync();
-
-                await LogTenantStateHistoryAsync(tenantState.Id, tenantId, previousStatus, request.Status, request.Reason, updatedBy);
-
-                _logger.LogInformation("Tenant state updated: {TenantId} from {PreviousStatus} to {NewStatus} by {UpdatedBy}",
-                    tenantId, previousStatus, request.Status, updatedBy);
-
-                return MapToDto(tenantState);
-            }
-            catch (Exception ex)
-            {
-                _logger.LogError(ex, "Error updating tenant state: {TenantId}", tenantId);
-                throw;
-            }
-        }
-
-        public async System.Threading.Tasks.Task RefreshTenantStateAsync(Guid tenantId)
-        {
-            try
-            {
-                var tenantState = await _context.TenantStates
-                    .FirstOrDefaultAsync(ts => ts.TenantId == tenantId);
-
-                if (tenantState == null)
-                {
-                    var tenant = await _context.Tenants.FindAsync(tenantId);
-                    if (tenant == null)
-                    {
-                        return;
-                    }
-
-                    tenantState = new TenantState
-                    {
-                        Id = Guid.NewGuid(),
-                        TenantId = tenantId,
-                        Status = "Active",
-                        IsHealthy = true,
-                        CreatedAt = DateTime.UtcNow,
-                        CreatedBy = null
-                    };
-
-                    _context.TenantStates.Add(tenantState);
-                }
-
-                await UpdateTenantUsageStatsInternalAsync(tenantState);
-                tenantState.LastHealthCheck = DateTime.UtcNow;
-                tenantState.UpdatedAt = DateTime.UtcNow;
-                tenantState.UpdatedBy = null;
-
-                await _context.SaveChangesAsync();
-
-                _logger.LogInformation("Tenant state refreshed: {TenantId}", tenantId);
-            }
-            catch (Exception ex)
-            {
-                _logger.LogError(ex, "Error refreshing tenant state: {TenantId}", tenantId);
-                throw;
-            }
-        }
-
-        public async System.Threading.Tasks.Task RefreshAllTenantStatesAsync()
-=======
         public System.Threading.Tasks.Task RefreshTenantStateAsync(Guid tenantId)
         {
             return System.Threading.Tasks.Task.CompletedTask;
@@ -179,242 +37,25 @@
         }
 
         public System.Threading.Tasks.Task<List<TenantStateDto>> GetTenantsRequiringAttentionAsync()
->>>>>>> 6a1c0ff2
         {
             return System.Threading.Tasks.Task.FromResult(new List<TenantStateDto>());
         }
 
-<<<<<<< HEAD
-        public async System.Threading.Tasks.Task<List<TenantStateDto>> GetTenantsRequiringAttentionAsync()
-=======
         public System.Threading.Tasks.Task<List<TenantStateDto>> GetUnhealthyTenantsAsync()
->>>>>>> 6a1c0ff2
         {
             return System.Threading.Tasks.Task.FromResult(new List<TenantStateDto>());
         }
 
-<<<<<<< HEAD
-        public async System.Threading.Tasks.Task<List<TenantStateDto>> GetUnhealthyTenantsAsync()
-=======
         public System.Threading.Tasks.Task<Dictionary<string, object>> GetTenantStatsSummaryAsync()
->>>>>>> 6a1c0ff2
         {
             return System.Threading.Tasks.Task.FromResult(new Dictionary<string, object>());
         }
 
-<<<<<<< HEAD
-        public async System.Threading.Tasks.Task<Dictionary<string, object>> GetTenantStatsSummaryAsync()
-=======
         public System.Threading.Tasks.Task UpdateTenantUsageStatsAsync(Guid tenantId)
->>>>>>> 6a1c0ff2
         {
             return System.Threading.Tasks.Task.CompletedTask;
         }
 
-<<<<<<< HEAD
-        public async System.Threading.Tasks.Task UpdateTenantUsageStatsAsync(Guid tenantId)
-        {
-            try
-            {
-                var tenantState = await _context.TenantStates
-                    .FirstOrDefaultAsync(ts => ts.TenantId == tenantId);
-
-                if (tenantState != null)
-                {
-                    await UpdateTenantUsageStatsInternalAsync(tenantState);
-                    tenantState.UpdatedAt = DateTime.UtcNow;
-                    tenantState.UpdatedBy = null;
-                    await _context.SaveChangesAsync();
-                }
-            }
-            catch (Exception ex)
-            {
-                _logger.LogError(ex, "Error updating tenant usage stats: {TenantId}", tenantId);
-                throw;
-            }
-        }
-
-        public async System.Threading.Tasks.Task MarkTenantForAttentionAsync(Guid tenantId, string reason, string markedBy)
-        {
-            try
-            {
-                var tenantState = await _context.TenantStates
-                    .FirstOrDefaultAsync(ts => ts.TenantId == tenantId);
-
-                if (tenantState != null)
-                {
-                    tenantState.RequiresAttention = true;
-                    tenantState.AttentionReason = reason;
-                    tenantState.UpdatedAt = DateTime.UtcNow;
-                    tenantState.UpdatedBy = null;
-
-                    await _context.SaveChangesAsync();
-
-                    _logger.LogInformation("Tenant marked for attention: {TenantId} - {Reason} by {MarkedBy}",
-                        tenantId, reason, markedBy);
-                }
-            }
-            catch (Exception ex)
-            {
-                _logger.LogError(ex, "Error marking tenant for attention: {TenantId}", tenantId);
-                throw;
-            }
-        }
-
-        public async System.Threading.Tasks.Task ClearTenantAttentionAsync(Guid tenantId, string clearedBy)
-        {
-            try
-            {
-                var tenantState = await _context.TenantStates
-                    .FirstOrDefaultAsync(ts => ts.TenantId == tenantId);
-
-                if (tenantState != null)
-                {
-                    tenantState.RequiresAttention = false;
-                    tenantState.AttentionReason = null;
-                    tenantState.UpdatedAt = DateTime.UtcNow;
-                    tenantState.UpdatedBy = null;
-
-                    await _context.SaveChangesAsync();
-
-                    _logger.LogInformation("Tenant attention cleared: {TenantId} by {ClearedBy}",
-                        tenantId, clearedBy);
-                }
-            }
-            catch (Exception ex)
-            {
-                _logger.LogError(ex, "Error clearing tenant attention: {TenantId}", tenantId);
-                throw;
-            }
-        }
-
-        private async System.Threading.Tasks.Task UpdateTenantUsageStatsInternalAsync(TenantState tenantState)
-        {
-            var tenantId = tenantState.TenantId;
-
-            tenantState.CurrentUserCount = await _context.Users
-                .CountAsync(u => u.TenantId == tenantId && !u.IsDeleted);
-
-            tenantState.CurrentProjectCount = await _context.Projects
-                .CountAsync(p => p.TenantId == tenantId && !p.IsDeleted);
-
-            tenantState.CurrentTaskCount = await _context.Tasks
-                .CountAsync(t => t.TenantId == tenantId && !t.IsDeleted);
-
-            var lastActivity = await _context.AuditLogs
-                .Where(al => al.TenantId == tenantId)
-                .OrderByDescending(al => al.CreatedAt)
-                .FirstOrDefaultAsync();
-
-            if (lastActivity != null)
-            {
-                tenantState.LastActivityAt = lastActivity.CreatedAt;
-                tenantState.LastActivityBy = lastActivity.UserId.ToString();
-            }
-
-            var currentMonth = DateTime.UtcNow.ToString("yyyy-MM");
-            tenantState.APICallsThisMonth = await _context.UsageRecords
-                .Where(ur => ur.TenantId == tenantId && 
-                           ur.UsageType == "APICall" && 
-                           ur.BillingPeriod == currentMonth)
-                .SumAsync(ur => ur.Quantity);
-
-            tenantState.WorkflowExecutionsThisMonth = await _context.UsageRecords
-                .Where(ur => ur.TenantId == tenantId && 
-                           ur.UsageType == "WorkflowExecution" && 
-                           ur.BillingPeriod == currentMonth)
-                .SumAsync(ur => ur.Quantity);
-
-            tenantState.StorageUsedBytes = await _context.FileAttachments
-                .Where(fa => fa.TenantId == tenantId && !fa.IsDeleted)
-                .SumAsync(fa => fa.FileSize);
-
-            var subscription = await _context.TenantSubscriptions
-                .Where(ts => ts.TenantId == tenantId && ts.Status == "Active")
-                .FirstOrDefaultAsync();
-
-            if (subscription != null)
-            {
-                tenantState.BillingStatus = subscription.Status switch
-                {
-                    "Active" => "Current",
-                    "PastDue" => "Overdue",
-                    "Suspended" => "Suspended",
-                    _ => "Unknown"
-                };
-            }
-
-            tenantState.DatabaseStatus = "Healthy";
-            tenantState.StorageStatus = "Healthy";
-            tenantState.IsHealthy = tenantState.DatabaseStatus == "Healthy" && 
-                                  tenantState.StorageStatus == "Healthy" &&
-                                  tenantState.BillingStatus != "Suspended";
-        }
-
-        private async System.Threading.Tasks.Task LogTenantStateHistoryAsync(Guid tenantStateId, Guid tenantId, string previousStatus, string newStatus, string reason, string changedBy)
-        {
-            try
-            {
-                var history = new TenantStateHistory
-                {
-                    Id = Guid.NewGuid(),
-                    TenantStateId = tenantStateId,
-                    TenantId = tenantId,
-                    PreviousStatus = previousStatus,
-                    NewStatus = newStatus,
-                    Reason = reason,
-                    ChangedBy = changedBy,
-                    ChangedAt = DateTime.UtcNow,
-                    CreatedAt = DateTime.UtcNow,
-                    CreatedBy = null
-                };
-
-                _context.TenantStateHistory.Add(history);
-                await _context.SaveChangesAsync();
-            }
-            catch (Exception ex)
-            {
-                _logger.LogError(ex, "Error logging tenant state history for tenant: {TenantId}", tenantId);
-            }
-        }
-
-        private static TenantStateDto MapToDto(TenantState tenantState)
-        {
-            var storageUsedGB = tenantState.StorageUsedBytes / (1024.0 * 1024.0 * 1024.0);
-            var daysSinceLastActivity = tenantState.LastActivityAt.HasValue 
-                ? (DateTime.UtcNow - tenantState.LastActivityAt.Value).Days 
-                : 0;
-
-            return new TenantStateDto
-            {
-                Id = tenantState.Id.ToString(),
-                TenantId = tenantState.TenantId.ToString(),
-                TenantName = tenantState.Tenant?.Name ?? "Unknown",
-                Status = tenantState.Status,
-                StatusReason = tenantState.StatusReason,
-                StatusChangedAt = tenantState.StatusChangedAt,
-                StatusChangedBy = tenantState.StatusChangedBy,
-                IsHealthy = tenantState.IsHealthy,
-                LastHealthCheck = tenantState.LastHealthCheck,
-                CurrentUserCount = tenantState.CurrentUserCount,
-                CurrentProjectCount = tenantState.CurrentProjectCount,
-                CurrentTaskCount = tenantState.CurrentTaskCount,
-                StorageUsedBytes = tenantState.StorageUsedBytes,
-                APICallsThisMonth = tenantState.APICallsThisMonth,
-                WorkflowExecutionsThisMonth = tenantState.WorkflowExecutionsThisMonth,
-                LastActivityAt = tenantState.LastActivityAt,
-                LastActivityBy = tenantState.LastActivityBy,
-                DatabaseStatus = tenantState.DatabaseStatus,
-                StorageStatus = tenantState.StorageStatus,
-                BillingStatus = tenantState.BillingStatus,
-                RequiresAttention = tenantState.RequiresAttention,
-                AttentionReason = tenantState.AttentionReason,
-                StorageUsedFormatted = $"{storageUsedGB:F2} GB",
-                StorageUsagePercent = 0, // Would need quota info to calculate
-                IsOverQuota = false, // Would need quota info to calculate
-                DaysSinceLastActivity = daysSinceLastActivity
-            };
-=======
         public System.Threading.Tasks.Task MarkTenantForAttentionAsync(Guid tenantId, string reason, string markedBy)
         {
             return System.Threading.Tasks.Task.CompletedTask;
@@ -423,7 +64,6 @@
         public System.Threading.Tasks.Task ClearTenantAttentionAsync(Guid tenantId, string clearedBy)
         {
             return System.Threading.Tasks.Task.CompletedTask;
->>>>>>> 6a1c0ff2
         }
     }
 }