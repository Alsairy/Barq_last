--- conflicted
+++ resolved
@@ -14,29 +14,28 @@
         private readonly BarqDbContext _db;
         public RecycleBinService(BarqDbContext db) => _db = db;
 
-        public async Task<object> ListDeletedAsync(string entity, int page, int pageSize)
+        public async Task<object> ListDeletedAsync(string entity, int page, int pageSize, CancellationToken cancellationToken = default)
         {
             var (set, type) = GetSet(entity);
             if (set is null) return new { Items = Array.Empty<object>(), Total = 0, Page = page, PageSize = pageSize };
 
             var propIsDeleted = type.GetProperty("IsDeleted");
-            var query = ((IQueryable<object>)set).Where(e => (bool)(propIsDeleted!.GetValue(e) ?? false));
-            var total = query.Count();
-            var items = query.Skip((page - 1) * pageSize).Take(pageSize).ToList();
+            var query = ((IQueryable<object>)set).IgnoreQueryFilters().Where(e => (bool)(propIsDeleted!.GetValue(e) ?? false));
+            var total = await query.CountAsync(cancellationToken);
+            var items = await query.Skip((page - 1) * pageSize).Take(pageSize).ToListAsync(cancellationToken);
             return new { Items = items, Total = total, Page = page, PageSize = pageSize };
         }
 
-        public async Task<bool> RestoreAsync(string entity, Guid id)
+        public async Task<bool> RestoreAsync(string entity, Guid id, CancellationToken cancellationToken = default)
         {
             var (set, type) = GetSet(entity);
             if (set is null) return false;
-<<<<<<< HEAD
             
-=======
->>>>>>> 7d1e4667
             var idProperty = type.GetProperty("Id");
+            var query = ((IQueryable<object>)set).IgnoreQueryFilters();
             object? e = null;
-            foreach (var item in (IQueryable<object>)set)
+            
+            await foreach (var item in query.AsAsyncEnumerable().WithCancellation(cancellationToken))
             {
                 var entityId = idProperty?.GetValue(item);
                 if (entityId != null && entityId.Equals(id))
@@ -45,6 +44,7 @@
                     break;
                 }
             }
+            
             if (e is null) return false;
             var propIsDeleted = type.GetProperty("IsDeleted");
             var propDeletedAt = type.GetProperty("DeletedAt");
@@ -52,7 +52,7 @@
             propIsDeleted?.SetValue(e, false);
             propDeletedAt?.SetValue(e, null);
             propDeletedBy?.SetValue(e, null);
-            await _db.SaveChangesAsync();
+            await _db.SaveChangesAsync(cancellationToken);
             return true;
         }
 
