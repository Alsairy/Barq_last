--- conflicted
+++ resolved
@@ -1,204 +1,19 @@
 using BARQ.Application.Interfaces;
 using BARQ.Core.DTOs;
 using BARQ.Core.DTOs.Common;
-<<<<<<< HEAD
-using BARQ.Core.Entities;
-using BARQ.Infrastructure.Data;
-using Microsoft.EntityFrameworkCore;
-using Microsoft.Extensions.Logging;
-using Task = System.Threading.Tasks.Task;
-=======
->>>>>>> 1ea70b37
 
 namespace BARQ.Application.Services
 {
     public sealed class ImpersonationService : IImpersonationService
     {
-<<<<<<< HEAD
-        private readonly BarqDbContext _context;
-        private readonly ILogger<ImpersonationService> _logger;
-
-        public ImpersonationService(BarqDbContext context, ILogger<ImpersonationService> logger)
-        {
-            _context = context;
-            _logger = logger;
-        }
-
-        public async Task<PagedResult<ImpersonationSessionDto>> GetImpersonationSessionsAsync(ListRequest request)
-        {
-            try
-            {
-                var query = _context.ImpersonationSessions
-                    .Include(s => s.AdminUser)
-                    .Include(s => s.TargetUser)
-                    .Include(s => s.Tenant)
-                    .AsQueryable();
-
-                if (!string.IsNullOrEmpty(request.SearchTerm))
-                {
-                    query = query.Where(s => s.AdminUser.UserName!.Contains(request.SearchTerm) ||
-                                           s.TargetUser.UserName!.Contains(request.SearchTerm) ||
-                                           s.Tenant.Name.Contains(request.SearchTerm) ||
-                                           s.Reason.Contains(request.SearchTerm));
-                }
-
-                if (!string.IsNullOrEmpty(request.SortBy))
-                {
-                    query = request.SortDirection?.ToLower() == "desc"
-                        ? query.OrderByDescending(s => EF.Property<object>(s, request.SortBy))
-                        : query.OrderBy(s => EF.Property<object>(s, request.SortBy));
-                }
-                else
-                {
-                    query = query.OrderByDescending(s => s.StartedAt);
-                }
-
-                var totalCount = await query.CountAsync();
-                var sessions = await query
-                    .Skip((request.Page - 1) * request.PageSize)
-                    .Take(request.PageSize)
-                    .ToListAsync();
-
-                var sessionDtos = sessions.Select(MapToDto).ToList();
-
-                return new PagedResult<ImpersonationSessionDto>
-                {
-                    Items = sessionDtos,
-                    Total = totalCount,
-                    Page = request.Page,
-                    PageSize = request.PageSize
-                };
-            }
-            catch (Exception ex)
-            {
-                _logger.LogError(ex, "Error getting impersonation sessions");
-                throw;
-            }
-        }
-
-        public async Task<ImpersonationSessionDto?> GetImpersonationSessionByIdAsync(Guid id)
-        {
-            try
-            {
-                var session = await _context.ImpersonationSessions
-                    .Include(s => s.AdminUser)
-                    .Include(s => s.TargetUser)
-                    .Include(s => s.Tenant)
-                    .Include(s => s.Actions.OrderByDescending(a => a.PerformedAt).Take(10))
-                    .FirstOrDefaultAsync(s => s.Id == id);
-
-                return session != null ? MapToDto(session) : null;
-            }
-            catch (Exception ex)
-            {
-                _logger.LogError(ex, "Error getting impersonation session by ID: {Id}", id);
-                throw;
-            }
-        }
-
-        public async Task<ImpersonationSessionDto> StartImpersonationAsync(CreateImpersonationSessionRequest request, string adminUserId, string ipAddress, string userAgent)
-        {
-            try
-            {
-                var adminUser = await _context.Users.FindAsync(Guid.Parse(adminUserId));
-                if (adminUser == null)
-                {
-                    throw new InvalidOperationException("Admin user not found");
-                }
-
-                var targetUser = await _context.Users.FindAsync(Guid.Parse(request.TargetUserId));
-                if (targetUser == null)
-                {
-                    throw new InvalidOperationException("Target user not found");
-                }
-
-                var tenant = await _context.Tenants.FindAsync(Guid.Parse(request.TenantId));
-                if (tenant == null)
-                {
-                    throw new InvalidOperationException("Tenant not found");
-                }
-
-                if (!await CanUserBeImpersonatedAsync(Guid.Parse(request.TargetUserId), Guid.Parse(request.TenantId)))
-                {
-                    throw new InvalidOperationException("User cannot be impersonated");
-                }
-
-                var sessionToken = Guid.NewGuid().ToString("N");
-                var session = new ImpersonationSession
-                {
-                    Id = Guid.NewGuid(),
-                    AdminUserId = Guid.Parse(adminUserId),
-                    TargetUserId = Guid.Parse(request.TargetUserId),
-                    TenantId = Guid.Parse(request.TenantId),
-                    SessionToken = sessionToken,
-                    StartedAt = DateTime.UtcNow,
-                    Status = "Active",
-                    Reason = request.Reason,
-                    TicketNumber = request.TicketNumber,
-                    Notes = request.Notes,
-                    ExpiresAt = DateTime.UtcNow.AddMinutes(request.DurationMinutes),
-                    IpAddress = ipAddress,
-                    UserAgent = userAgent,
-                    CreatedAt = DateTime.UtcNow,
-                    CreatedBy = Guid.TryParse(adminUserId, out var adminUserGuid) ? adminUserGuid : null
-                };
-
-                _context.ImpersonationSessions.Add(session);
-                await _context.SaveChangesAsync();
-
-                _logger.LogInformation("Impersonation session started: {SessionId} by {AdminUserId} for {TargetUserId}",
-                    session.Id, adminUserId, request.TargetUserId);
-
-                session.AdminUser = adminUser;
-                session.TargetUser = targetUser;
-                session.Tenant = tenant;
-
-                return MapToDto(session);
-            }
-            catch (Exception ex)
-            {
-                _logger.LogError(ex, "Error starting impersonation session");
-                throw;
-            }
-=======
         public System.Threading.Tasks.Task<PagedResult<ImpersonationSessionDto>> GetImpersonationSessionsAsync(ListRequest request)
         {
             return System.Threading.Tasks.Task.FromResult(new PagedResult<ImpersonationSessionDto>());
->>>>>>> 1ea70b37
         }
 
         public System.Threading.Tasks.Task<ImpersonationSessionDto?> GetImpersonationSessionByIdAsync(Guid id)
         {
-<<<<<<< HEAD
-            try
-            {
-                var session = await _context.ImpersonationSessions.FindAsync(sessionId);
-                if (session == null)
-                {
-                    return false;
-                }
-
-                session.Status = "Ended";
-                session.EndedAt = DateTime.UtcNow;
-                session.EndedBy = endedBy;
-                session.EndReason = request.Reason;
-                session.UpdatedAt = DateTime.UtcNow;
-                session.UpdatedBy = Guid.TryParse(endedBy, out var endedByGuid) ? endedByGuid : null;
-
-                await _context.SaveChangesAsync();
-
-                _logger.LogInformation("Impersonation session ended: {SessionId} by {EndedBy}", sessionId, endedBy);
-
-                return true;
-            }
-            catch (Exception ex)
-            {
-                _logger.LogError(ex, "Error ending impersonation session: {SessionId}", sessionId);
-                throw;
-            }
-=======
             return System.Threading.Tasks.Task.FromResult<ImpersonationSessionDto?>(null);
->>>>>>> 1ea70b37
         }
 
         public System.Threading.Tasks.Task<ImpersonationSessionDto> StartImpersonationAsync(CreateImpersonationSessionRequest request, string adminUserId, string ipAddress, string userAgent)
@@ -213,45 +28,7 @@
 
         public System.Threading.Tasks.Task<bool> ValidateImpersonationTokenAsync(string token)
         {
-<<<<<<< HEAD
-            try
-            {
-                var action = new ImpersonationAction
-                {
-                    Id = Guid.NewGuid(),
-                    ImpersonationSessionId = sessionId,
-                    ActionType = actionType,
-                    EntityType = entityType,
-                    EntityId = entityId,
-                    Description = description,
-                    PerformedAt = DateTime.UtcNow,
-                    HttpMethod = httpMethod,
-                    RequestPath = requestPath,
-                    ResponseStatusCode = statusCode,
-                    ResponseTimeMs = responseTimeMs,
-                    RiskLevel = riskLevel ?? "Low",
-                    CreatedAt = DateTime.UtcNow,
-                    CreatedBy = null
-                };
-
-                _context.ImpersonationActions.Add(action);
-
-                var session = await _context.ImpersonationSessions.FindAsync(sessionId);
-                if (session != null)
-                {
-                    session.ActionCount++;
-                    session.LastActivityAt = DateTime.UtcNow;
-                }
-
-                await _context.SaveChangesAsync();
-            }
-            catch (Exception ex)
-            {
-                _logger.LogError(ex, "Error logging impersonation action for session: {SessionId}", sessionId);
-            }
-=======
             return System.Threading.Tasks.Task.FromResult(true);
->>>>>>> 1ea70b37
         }
 
         public System.Threading.Tasks.Task<ImpersonationSessionDto?> GetActiveImpersonationByTokenAsync(string token)
@@ -261,123 +38,17 @@
 
         public System.Threading.Tasks.Task LogImpersonationActionAsync(Guid sessionId, string actionType, string entityType, string? entityId, string description, string httpMethod, string requestPath, int statusCode, long responseTimeMs, string? riskLevel = null)
         {
-<<<<<<< HEAD
-            try
-            {
-                var query = _context.ImpersonationActions
-                    .Where(a => a.ImpersonationSessionId == sessionId)
-                    .AsQueryable();
-
-                if (!string.IsNullOrEmpty(request.SearchTerm))
-                {
-                    query = query.Where(a => a.ActionType.Contains(request.SearchTerm) ||
-                                           a.EntityType.Contains(request.SearchTerm) ||
-                                           a.Description.Contains(request.SearchTerm));
-                }
-
-                if (!string.IsNullOrEmpty(request.SortBy))
-                {
-                    query = request.SortDirection?.ToLower() == "desc"
-                        ? query.OrderByDescending(a => EF.Property<object>(a, request.SortBy))
-                        : query.OrderBy(a => EF.Property<object>(a, request.SortBy));
-                }
-                else
-                {
-                    query = query.OrderByDescending(a => a.PerformedAt);
-                }
-
-                var totalCount = await query.CountAsync();
-                var actions = await query
-                    .Skip((request.Page - 1) * request.PageSize)
-                    .Take(request.PageSize)
-                    .ToListAsync();
-
-                var actionDtos = actions.Select(MapActionToDto).ToList();
-
-                return new PagedResult<ImpersonationActionDto>
-                {
-                    Items = actionDtos,
-                    Total = totalCount,
-                    Page = request.Page,
-                    PageSize = request.PageSize
-                };
-            }
-            catch (Exception ex)
-            {
-                _logger.LogError(ex, "Error getting impersonation actions for session: {SessionId}", sessionId);
-                throw;
-            }
-=======
             return System.Threading.Tasks.Task.CompletedTask;
->>>>>>> 1ea70b37
         }
 
         public System.Threading.Tasks.Task<List<ImpersonationSessionDto>> GetActiveImpersonationSessionsAsync()
         {
-<<<<<<< HEAD
-            try
-            {
-                var expiredSessions = await _context.ImpersonationSessions
-                    .Where(s => s.Status == "Active" && s.ExpiresAt <= DateTime.UtcNow)
-                    .ToListAsync();
-
-                foreach (var session in expiredSessions)
-                {
-                    session.Status = "Expired";
-                    session.EndedAt = DateTime.UtcNow;
-                    session.EndReason = "Session expired";
-                    session.UpdatedAt = DateTime.UtcNow;
-                    session.UpdatedBy = null;
-                }
-
-                await _context.SaveChangesAsync();
-
-                _logger.LogInformation("Expired {Count} old impersonation sessions", expiredSessions.Count);
-            }
-            catch (Exception ex)
-            {
-                _logger.LogError(ex, "Error expiring old impersonation sessions");
-                throw;
-            }
-=======
             return System.Threading.Tasks.Task.FromResult(new List<ImpersonationSessionDto>());
->>>>>>> 1ea70b37
         }
 
         public System.Threading.Tasks.Task<PagedResult<ImpersonationActionDto>> GetImpersonationActionsAsync(Guid sessionId, ListRequest request)
         {
-<<<<<<< HEAD
-            try
-            {
-                var user = await _context.Users
-                    .FirstOrDefaultAsync(u => u.Id == userId && u.TenantId == tenantId && !u.IsDeleted);
-
-                if (user == null)
-                {
-                    return false;
-                }
-
-                var userRoles = await _context.UserRoles
-                    .Where(ur => ur.UserId == userId)
-                    .ToListAsync();
-
-                var roleIds = userRoles.Select(ur => ur.RoleId).ToList();
-                var roles = await _context.Roles
-                    .Where(r => roleIds.Contains(r.Id))
-                    .ToListAsync();
-
-                var hasAdminRole = roles.Any(r => r.Name == "Admin" || r.Name == "SuperAdmin");
-                
-                return !hasAdminRole;
-            }
-            catch (Exception ex)
-            {
-                _logger.LogError(ex, "Error checking if user can be impersonated: {UserId}", userId);
-                return false;
-            }
-=======
             return System.Threading.Tasks.Task.FromResult(new PagedResult<ImpersonationActionDto>());
->>>>>>> 1ea70b37
         }
 
         public System.Threading.Tasks.Task ExpireOldSessionsAsync()
