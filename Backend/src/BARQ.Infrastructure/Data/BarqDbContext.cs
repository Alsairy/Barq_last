using System.Reflection;
using System.Linq.Expressions;
using Microsoft.AspNetCore.Identity;
using Microsoft.AspNetCore.Identity.EntityFrameworkCore;
using Microsoft.EntityFrameworkCore;
using Microsoft.EntityFrameworkCore.Metadata;
using BARQ.Core.Entities;
using BARQ.Core.Services;

namespace BARQ.Infrastructure.Data;

public sealed class BarqDbContext
    : IdentityDbContext<ApplicationUser, Role, Guid,
                        IdentityUserClaim<Guid>, IdentityUserRole<Guid>, IdentityUserLogin<Guid>,
                        IdentityRoleClaim<Guid>, IdentityUserToken<Guid>>
{
    private readonly ITenantProvider _tenantProvider;
    
    internal Guid CurrentTenantId => _tenantProvider.GetTenantId();

    public BarqDbContext(DbContextOptions<BarqDbContext> options, ITenantProvider tenantProvider)
        : base(options)
    {
        _tenantProvider = tenantProvider;
    }

    public DbSet<Tenant> Tenants => Set<Tenant>();
    public DbSet<AIProvider> AIProviders => Set<AIProvider>();
    public DbSet<AIAgent> AIAgents => Set<AIAgent>();
    public DbSet<BARQ.Core.Entities.Task> Tasks => Set<BARQ.Core.Entities.Task>();
    public DbSet<TaskExecution> TaskExecutions => Set<TaskExecution>();
    public DbSet<Project> Projects => Set<Project>();
    public DbSet<ProjectTask> ProjectTasks => Set<ProjectTask>();
    public DbSet<Document> Documents => Set<Document>();
    public DbSet<TaskDocument> TaskDocuments => Set<TaskDocument>();
    public DbSet<Template> Templates => Set<Template>();
    public DbSet<Workflow> Workflows => Set<Workflow>();
    public DbSet<WorkflowInstance> WorkflowInstances => Set<WorkflowInstance>();
    public DbSet<SystemConfiguration> SystemConfigurations => Set<SystemConfiguration>();
    public DbSet<PerformanceMetric> PerformanceMetrics => Set<PerformanceMetric>();
    public DbSet<Notification> Notifications => Set<Notification>();
    public DbSet<SecurityEvent> SecurityEvents => Set<SecurityEvent>();
    public DbSet<Backup> Backups => Set<Backup>();
    public DbSet<Integration> Integrations => Set<Integration>();
    public DbSet<AdminConfiguration> AdminConfigurations => Set<AdminConfiguration>();
    public DbSet<AdminConfigurationHistory> AdminConfigurationHistory => Set<AdminConfigurationHistory>();
    
    public DbSet<NotificationPreference> NotificationPreferences => Set<NotificationPreference>();
    public DbSet<EmailTemplate> EmailTemplates => Set<EmailTemplate>();
    public DbSet<NotificationHistory> NotificationHistory => Set<NotificationHistory>();
    
    public DbSet<FileAttachment> FileAttachments => Set<FileAttachment>();
    public DbSet<FileAttachmentAccess> FileAttachmentAccesses => Set<FileAttachmentAccess>();
    public DbSet<FileQuarantine> FileQuarantines => Set<FileQuarantine>();
    
    public DbSet<AuditLog> AuditLogs => Set<AuditLog>();
    public DbSet<AuditReport> AuditReports => Set<AuditReport>();
    public DbSet<ReportTemplate> ReportTemplates => Set<ReportTemplate>();
    
    public DbSet<BillingPlan> BillingPlans => Set<BillingPlan>();
    public DbSet<TenantSubscription> TenantSubscriptions => Set<TenantSubscription>();
    public DbSet<UsageQuota> UsageQuotas => Set<UsageQuota>();
    public DbSet<UsageRecord> UsageRecords => Set<UsageRecord>();
    public DbSet<Invoice> Invoices => Set<Invoice>();
    public DbSet<InvoiceLineItem> InvoiceLineItems => Set<InvoiceLineItem>();
    
    public DbSet<Language> Languages => Set<Language>();
    public DbSet<Translation> Translations => Set<Translation>();
    public DbSet<UserLanguagePreference> UserLanguagePreferences => Set<UserLanguagePreference>();
    public DbSet<AccessibilityAudit> AccessibilityAudits => Set<AccessibilityAudit>();
    public DbSet<AccessibilityIssue> AccessibilityIssues => Set<AccessibilityIssue>();
    
    public DbSet<FeatureFlag> FeatureFlags => Set<FeatureFlag>();
    public DbSet<FeatureFlagHistory> FeatureFlagHistory => Set<FeatureFlagHistory>();
    public DbSet<TenantState> TenantStates => Set<TenantState>();
    public DbSet<TenantStateHistory> TenantStateHistory => Set<TenantStateHistory>();
    public DbSet<ImpersonationSession> ImpersonationSessions => Set<ImpersonationSession>();
    public DbSet<ImpersonationAction> ImpersonationActions => Set<ImpersonationAction>();
    public DbSet<SystemHealth> SystemHealth => Set<SystemHealth>();
<<<<<<< HEAD
    public DbSet<SlaViolation> SlaViolations => Set<SlaViolation>();
=======
    
    public DbSet<BusinessCalendar> BusinessCalendars => Set<BusinessCalendar>();
    public DbSet<SlaPolicy> SlaPolicies => Set<SlaPolicy>();
    public DbSet<SlaViolation> SlaViolations => Set<SlaViolation>();
    public DbSet<EscalationRule> EscalationRules => Set<EscalationRule>();
    public DbSet<EscalationAction> EscalationActions => Set<EscalationAction>();
    
    public DbSet<TechnologyConstraint> TechnologyConstraints => Set<TechnologyConstraint>();
    public DbSet<TemplateValidation> TemplateValidations => Set<TemplateValidation>();
    public DbSet<ConstraintViolation> ConstraintViolations => Set<ConstraintViolation>();
>>>>>>> 8ac502d5

    protected override void OnModelCreating(ModelBuilder builder)
    {
        base.OnModelCreating(builder);

        builder.Entity<BARQ.Core.Entities.Task>()
            .HasOne(t => t.AssignedTo)
            .WithMany(u => u.AssignedTasks)
            .HasForeignKey(t => t.AssignedToId)
            .OnDelete(DeleteBehavior.SetNull);

        builder.Entity<BARQ.Core.Entities.Task>()
            .HasOne(t => t.Creator)
            .WithMany(u => u.CreatedTasks)
            .HasForeignKey(t => t.CreatedBy)
            .OnDelete(DeleteBehavior.SetNull);

        builder.ApplyConfigurationsFromAssembly(typeof(BarqDbContext).Assembly);

        AddTenantFilter(builder);      // TenantEntity: TenantId == current tenant
        AddSoftDeleteFilter(builder);  // BaseEntity: !IsDeleted (except special cases like AuditLog if not soft-deleted)
    }

    private void AddTenantFilter(ModelBuilder modelBuilder)
    {
        var setGlobalQuery = typeof(BarqDbContext).GetMethod(nameof(SetTenantFilter), BindingFlags.NonPublic | BindingFlags.Instance)!;
        foreach (var entityType in modelBuilder.Model.GetEntityTypes())
        {
            if (typeof(TenantEntity).IsAssignableFrom(entityType.ClrType))
            {
                var method = setGlobalQuery.MakeGenericMethod(entityType.ClrType);
                method.Invoke(this, new object[] { modelBuilder });
            }
        }
    }

    private void SetTenantFilter<TEntity>(ModelBuilder modelBuilder) where TEntity : TenantEntity
    {
        // tenant + soft-delete combined for TenantEntity
        modelBuilder.Entity<TEntity>()
            .HasQueryFilter(e => CurrentTenantId != Guid.Empty
                                 && e.TenantId == CurrentTenantId
                                 && !e.IsDeleted);
    }

    private void AddSoftDeleteFilter(ModelBuilder modelBuilder)
    {
        foreach (var entityType in modelBuilder.Model.GetEntityTypes())
        {
            var clr = entityType.ClrType;

            var isIdentity =
                typeof(IdentityUser<Guid>).IsAssignableFrom(clr) ||
                typeof(IdentityRole<Guid>).IsAssignableFrom(clr) ||
                typeof(IdentityUserClaim<Guid>).IsAssignableFrom(clr) ||
                typeof(IdentityUserRole<Guid>).IsAssignableFrom(clr) ||
                typeof(IdentityUserLogin<Guid>).IsAssignableFrom(clr) ||
                typeof(IdentityRoleClaim<Guid>).IsAssignableFrom(clr) ||
                typeof(IdentityUserToken<Guid>).IsAssignableFrom(clr);

            var isAuditLog = typeof(AuditLog).IsAssignableFrom(clr);

            if (isIdentity || isAuditLog) continue;

            if (typeof(TenantEntity).IsAssignableFrom(clr)) continue;

            if (typeof(BaseEntity).IsAssignableFrom(clr))
            {
                var param = Expression.Parameter(clr, "e");
                var isDeletedProp = Expression.PropertyOrField(param, nameof(BaseEntity.IsDeleted));
                var notDeleted = Expression.Not(isDeletedProp);

                var existing = entityType.GetQueryFilter();
                Expression body = notDeleted;
                if (existing != null)
                {
                    var replaced = ParameterReplacer.Replace(existing.Parameters[0], param, existing.Body);
                    body = Expression.AndAlso(replaced!, notDeleted);
                }

                modelBuilder.Entity(clr).HasQueryFilter(Expression.Lambda(body, param));
            }
        }
    }

    public override int SaveChanges()
    {
        ApplyEntityAudits();
        return base.SaveChanges();
    }

    public override Task<int> SaveChangesAsync(CancellationToken cancellationToken = default)
    {
        ApplyEntityAudits();
        return base.SaveChangesAsync(cancellationToken);
    }

    private void ApplyEntityAudits()
    {
        var now = DateTime.UtcNow;
        var tenantId = _tenantProvider.GetTenantId();

        foreach (var entry in ChangeTracker.Entries<BaseEntity>())
        {
            if (entry.State == EntityState.Added)
            {
                if (entry.Entity.CreatedAt == default(DateTime))
                {
                    entry.Entity.CreatedAt = now;
                }

                if (entry.Entity is TenantEntity te && tenantId != Guid.Empty)
                {
                    te.TenantId = te.TenantId == Guid.Empty ? tenantId : te.TenantId;
                }
            }
            else if (entry.State == EntityState.Modified)
            {
                entry.Entity.UpdatedAt = now;
            }
        }
    }
}

internal sealed class ParameterReplacer : ExpressionVisitor
{
    private readonly ParameterExpression _from;
    private readonly ParameterExpression _to;
    private ParameterReplacer(ParameterExpression from, ParameterExpression to) { _from = from; _to = to; }
    public static Expression? Replace(ParameterExpression from, ParameterExpression to, Expression? node)
        => node is null ? null : new ParameterReplacer(from, to).Visit(node);
    protected override Expression VisitParameter(ParameterExpression node)
        => node == _from ? _to : base.VisitParameter(node);
}<|MERGE_RESOLUTION|>--- conflicted
+++ resolved
@@ -77,9 +77,6 @@
     public DbSet<ImpersonationSession> ImpersonationSessions => Set<ImpersonationSession>();
     public DbSet<ImpersonationAction> ImpersonationActions => Set<ImpersonationAction>();
     public DbSet<SystemHealth> SystemHealth => Set<SystemHealth>();
-<<<<<<< HEAD
-    public DbSet<SlaViolation> SlaViolations => Set<SlaViolation>();
-=======
     
     public DbSet<BusinessCalendar> BusinessCalendars => Set<BusinessCalendar>();
     public DbSet<SlaPolicy> SlaPolicies => Set<SlaPolicy>();
@@ -90,7 +87,6 @@
     public DbSet<TechnologyConstraint> TechnologyConstraints => Set<TechnologyConstraint>();
     public DbSet<TemplateValidation> TemplateValidations => Set<TemplateValidation>();
     public DbSet<ConstraintViolation> ConstraintViolations => Set<ConstraintViolation>();
->>>>>>> 8ac502d5
 
     protected override void OnModelCreating(ModelBuilder builder)
     {
