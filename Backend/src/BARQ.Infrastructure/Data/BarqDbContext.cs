using System.Reflection;
using Microsoft.AspNetCore.Identity;
using Microsoft.AspNetCore.Identity.EntityFrameworkCore;
using Microsoft.EntityFrameworkCore;
using BARQ.Core.Entities;
using BARQ.Core.Services;

namespace BARQ.Infrastructure.Data;

public sealed class BarqDbContext
    : IdentityDbContext<ApplicationUser, IdentityRole<Guid>, Guid,
                        IdentityUserClaim<Guid>, IdentityUserRole<Guid>, IdentityUserLogin<Guid>,
                        IdentityRoleClaim<Guid>, IdentityUserToken<Guid>>
{
    private readonly ITenantProvider _tenantProvider;

    public BarqDbContext(DbContextOptions<BarqDbContext> options, ITenantProvider tenantProvider)
        : base(options)
    {
        _tenantProvider = tenantProvider;
    }

    public DbSet<Tenant> Tenants => Set<Tenant>();
    public DbSet<AIProvider> AIProviders => Set<AIProvider>();
    public DbSet<AIAgent> AIAgents => Set<AIAgent>();
    public DbSet<BARQ.Core.Entities.Task> Tasks => Set<BARQ.Core.Entities.Task>();
    public DbSet<TaskExecution> TaskExecutions => Set<TaskExecution>();
    public DbSet<Project> Projects => Set<Project>();
    public DbSet<ProjectTask> ProjectTasks => Set<ProjectTask>();
    public DbSet<Document> Documents => Set<Document>();
    public DbSet<TaskDocument> TaskDocuments => Set<TaskDocument>();
    public DbSet<Template> Templates => Set<Template>();
    public DbSet<Workflow> Workflows => Set<Workflow>();
    public DbSet<WorkflowInstance> WorkflowInstances => Set<WorkflowInstance>();
    public DbSet<SystemConfiguration> SystemConfigurations => Set<SystemConfiguration>();
    public DbSet<PerformanceMetric> PerformanceMetrics => Set<PerformanceMetric>();
    public DbSet<Notification> Notifications => Set<Notification>();
    public DbSet<SecurityEvent> SecurityEvents => Set<SecurityEvent>();
    public DbSet<Backup> Backups => Set<Backup>();
    public DbSet<Integration> Integrations => Set<Integration>();
    public DbSet<AdminConfiguration> AdminConfigurations => Set<AdminConfiguration>();
    public DbSet<AdminConfigurationHistory> AdminConfigurationHistory => Set<AdminConfigurationHistory>();
    
    public DbSet<NotificationPreference> NotificationPreferences => Set<NotificationPreference>();
    public DbSet<EmailTemplate> EmailTemplates => Set<EmailTemplate>();
    public DbSet<NotificationHistory> NotificationHistory => Set<NotificationHistory>();
    
    public DbSet<FileAttachment> FileAttachments => Set<FileAttachment>();
    public DbSet<FileAttachmentAccess> FileAttachmentAccesses => Set<FileAttachmentAccess>();
    public DbSet<FileQuarantine> FileQuarantines => Set<FileQuarantine>();
    
<<<<<<< HEAD
    public DbSet<AuditReport> AuditReports => Set<AuditReport>();
    public DbSet<ReportTemplate> ReportTemplates => Set<ReportTemplate>();
    
    public DbSet<BillingPlan> BillingPlans => Set<BillingPlan>();
    public DbSet<TenantSubscription> TenantSubscriptions => Set<TenantSubscription>();
    public DbSet<UsageQuota> UsageQuotas => Set<UsageQuota>();
    public DbSet<UsageRecord> UsageRecords => Set<UsageRecord>();
    public DbSet<Invoice> Invoices => Set<Invoice>();
    public DbSet<InvoiceLineItem> InvoiceLineItems => Set<InvoiceLineItem>();
    
=======
    public DbSet<AuditLog> AuditLogs => Set<AuditLog>();
    public DbSet<AuditReport> AuditReports => Set<AuditReport>();
    public DbSet<ReportTemplate> ReportTemplates => Set<ReportTemplate>();
    
>>>>>>> da7bb458
    public DbSet<Language> Languages => Set<Language>();
    public DbSet<Translation> Translations => Set<Translation>();
    public DbSet<UserLanguagePreference> UserLanguagePreferences => Set<UserLanguagePreference>();
    public DbSet<AccessibilityAudit> AccessibilityAudits => Set<AccessibilityAudit>();
    public DbSet<AccessibilityIssue> AccessibilityIssues => Set<AccessibilityIssue>();

    protected override void OnModelCreating(ModelBuilder builder)
    {
        base.OnModelCreating(builder);

        builder.ApplyConfigurationsFromAssembly(typeof(BarqDbContext).Assembly);

        AddTenantFilter(builder);      // TenantEntity: TenantId == current tenant
        AddSoftDeleteFilter(builder);  // BaseEntity: !IsDeleted (except special cases like AuditLog if not soft-deleted)
    }

    private void AddTenantFilter(ModelBuilder modelBuilder)
    {
        var tenantId = _tenantProvider.GetTenantId();
        var setGlobalQuery = typeof(BarqDbContext).GetMethod(nameof(SetTenantFilter), BindingFlags.NonPublic | BindingFlags.Instance)!;

        foreach (var entityType in modelBuilder.Model.GetEntityTypes())
        {
            if (typeof(TenantEntity).IsAssignableFrom(entityType.ClrType))
            {
                var method = setGlobalQuery.MakeGenericMethod(entityType.ClrType);
                method.Invoke(this, new object[] { modelBuilder, tenantId });
            }
        }
    }

    private void SetTenantFilter<TEntity>(ModelBuilder modelBuilder, Guid tenantId) where TEntity : TenantEntity
    {
        modelBuilder.Entity<TEntity>().HasQueryFilter(e => tenantId != Guid.Empty && e.TenantId == tenantId);
    }

    private void AddSoftDeleteFilter(ModelBuilder modelBuilder)
    {
        foreach (var entityType in modelBuilder.Model.GetEntityTypes())
        {
            var clr = entityType.ClrType;

            var isIdentityTable =
                typeof(IdentityUser<Guid>).IsAssignableFrom(clr) ||
                typeof(IdentityRole<Guid>).IsAssignableFrom(clr) ||
                typeof(IdentityUserClaim<Guid>).IsAssignableFrom(clr) ||
                typeof(IdentityUserRole<Guid>).IsAssignableFrom(clr) ||
                typeof(IdentityUserLogin<Guid>).IsAssignableFrom(clr) ||
                typeof(IdentityRoleClaim<Guid>).IsAssignableFrom(clr) ||
                typeof(IdentityUserToken<Guid>).IsAssignableFrom(clr);

            var isAuditLog = typeof(AuditLog).IsAssignableFrom(clr);

            if (isIdentityTable || isAuditLog) continue;

            if (typeof(BaseEntity).IsAssignableFrom(clr))
            {
                var param = System.Linq.Expressions.Expression.Parameter(clr, "e");
                var isDeletedProp = System.Linq.Expressions.Expression.PropertyOrField(param, nameof(BaseEntity.IsDeleted));
                var notDeleted = System.Linq.Expressions.Expression.Not(isDeletedProp);
                var lambda = System.Linq.Expressions.Expression.Lambda(notDeleted, param);
                entityType.SetQueryFilter(lambda);
            }
        }
    }

    public override int SaveChanges()
    {
        ApplyEntityAudits();
        return base.SaveChanges();
    }

    public override Task<int> SaveChangesAsync(CancellationToken cancellationToken = default)
    {
        ApplyEntityAudits();
        return base.SaveChangesAsync(cancellationToken);
    }

    private void ApplyEntityAudits()
    {
        var now = DateTime.UtcNow;
        var tenantId = _tenantProvider.GetTenantId();

        foreach (var entry in ChangeTracker.Entries<BaseEntity>())
        {
            if (entry.State == EntityState.Added)
            {
                if (entry.Entity.CreatedAt == default(DateTime))
                {
                    entry.Entity.CreatedAt = now;
                }

                if (entry.Entity is TenantEntity te && tenantId != Guid.Empty)
                {
                    te.TenantId = te.TenantId == Guid.Empty ? tenantId : te.TenantId;
                }
            }
            else if (entry.State == EntityState.Modified)
            {
                entry.Entity.UpdatedAt = now;
            }
        }
    }
}<|MERGE_RESOLUTION|>--- conflicted
+++ resolved
@@ -49,7 +49,7 @@
     public DbSet<FileAttachmentAccess> FileAttachmentAccesses => Set<FileAttachmentAccess>();
     public DbSet<FileQuarantine> FileQuarantines => Set<FileQuarantine>();
     
-<<<<<<< HEAD
+    public DbSet<AuditLog> AuditLogs => Set<AuditLog>();
     public DbSet<AuditReport> AuditReports => Set<AuditReport>();
     public DbSet<ReportTemplate> ReportTemplates => Set<ReportTemplate>();
     
@@ -60,12 +60,6 @@
     public DbSet<Invoice> Invoices => Set<Invoice>();
     public DbSet<InvoiceLineItem> InvoiceLineItems => Set<InvoiceLineItem>();
     
-=======
-    public DbSet<AuditLog> AuditLogs => Set<AuditLog>();
-    public DbSet<AuditReport> AuditReports => Set<AuditReport>();
-    public DbSet<ReportTemplate> ReportTemplates => Set<ReportTemplate>();
-    
->>>>>>> da7bb458
     public DbSet<Language> Languages => Set<Language>();
     public DbSet<Translation> Translations => Set<Translation>();
     public DbSet<UserLanguagePreference> UserLanguagePreferences => Set<UserLanguagePreference>();
