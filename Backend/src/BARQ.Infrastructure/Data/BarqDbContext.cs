using System.Reflection;
using Microsoft.AspNetCore.Identity;
using Microsoft.AspNetCore.Identity.EntityFrameworkCore;
using Microsoft.EntityFrameworkCore;
using BARQ.Core.Entities;
using BARQ.Core.Services;

namespace BARQ.Infrastructure.Data;

public sealed class BarqDbContext
    : IdentityDbContext<ApplicationUser, Role, Guid,
                        IdentityUserClaim<Guid>, IdentityUserRole<Guid>, IdentityUserLogin<Guid>,
                        IdentityRoleClaim<Guid>, IdentityUserToken<Guid>>
{
    private readonly ITenantProvider _tenantProvider;
    
    internal Guid CurrentTenantId => _tenantProvider.GetTenantId();

    public BarqDbContext(DbContextOptions<BarqDbContext> options, ITenantProvider tenantProvider)
        : base(options)
    {
        _tenantProvider = tenantProvider;
    }

    public DbSet<Tenant> Tenants => Set<Tenant>();
    public DbSet<AIProvider> AIProviders => Set<AIProvider>();
    public DbSet<AIAgent> AIAgents => Set<AIAgent>();
    public DbSet<BARQ.Core.Entities.Task> Tasks => Set<BARQ.Core.Entities.Task>();
    public DbSet<TaskExecution> TaskExecutions => Set<TaskExecution>();
    public DbSet<Project> Projects => Set<Project>();
    public DbSet<ProjectTask> ProjectTasks => Set<ProjectTask>();
    public DbSet<Document> Documents => Set<Document>();
    public DbSet<TaskDocument> TaskDocuments => Set<TaskDocument>();
    public DbSet<Template> Templates => Set<Template>();
    public DbSet<Workflow> Workflows => Set<Workflow>();
    public DbSet<WorkflowInstance> WorkflowInstances => Set<WorkflowInstance>();
    public DbSet<SystemConfiguration> SystemConfigurations => Set<SystemConfiguration>();
    public DbSet<PerformanceMetric> PerformanceMetrics => Set<PerformanceMetric>();
    public DbSet<Notification> Notifications => Set<Notification>();
    public DbSet<SecurityEvent> SecurityEvents => Set<SecurityEvent>();
    public DbSet<Backup> Backups => Set<Backup>();
    public DbSet<Integration> Integrations => Set<Integration>();
    public DbSet<AdminConfiguration> AdminConfigurations => Set<AdminConfiguration>();
    public DbSet<AdminConfigurationHistory> AdminConfigurationHistory => Set<AdminConfigurationHistory>();
    
    public DbSet<NotificationPreference> NotificationPreferences => Set<NotificationPreference>();
    public DbSet<EmailTemplate> EmailTemplates => Set<EmailTemplate>();
    public DbSet<NotificationHistory> NotificationHistory => Set<NotificationHistory>();
    
    public DbSet<FileAttachment> FileAttachments => Set<FileAttachment>();
    public DbSet<FileAttachmentAccess> FileAttachmentAccesses => Set<FileAttachmentAccess>();
    public DbSet<FileQuarantine> FileQuarantines => Set<FileQuarantine>();
    
    public DbSet<AuditLog> AuditLogs => Set<AuditLog>();
    public DbSet<AuditReport> AuditReports => Set<AuditReport>();
    public DbSet<ReportTemplate> ReportTemplates => Set<ReportTemplate>();
    
    public DbSet<BillingPlan> BillingPlans => Set<BillingPlan>();
    public DbSet<TenantSubscription> TenantSubscriptions => Set<TenantSubscription>();
    public DbSet<UsageQuota> UsageQuotas => Set<UsageQuota>();
    public DbSet<UsageRecord> UsageRecords => Set<UsageRecord>();
    public DbSet<Invoice> Invoices => Set<Invoice>();
    public DbSet<InvoiceLineItem> InvoiceLineItems => Set<InvoiceLineItem>();
    
    public DbSet<Language> Languages => Set<Language>();
    public DbSet<Translation> Translations => Set<Translation>();
    public DbSet<UserLanguagePreference> UserLanguagePreferences => Set<UserLanguagePreference>();
    public DbSet<AccessibilityAudit> AccessibilityAudits => Set<AccessibilityAudit>();
    public DbSet<AccessibilityIssue> AccessibilityIssues => Set<AccessibilityIssue>();
    
    public DbSet<FeatureFlag> FeatureFlags => Set<FeatureFlag>();
    public DbSet<FeatureFlagHistory> FeatureFlagHistory => Set<FeatureFlagHistory>();
    public DbSet<TenantState> TenantStates => Set<TenantState>();
    public DbSet<TenantStateHistory> TenantStateHistory => Set<TenantStateHistory>();
    public DbSet<ImpersonationSession> ImpersonationSessions => Set<ImpersonationSession>();
    public DbSet<ImpersonationAction> ImpersonationActions => Set<ImpersonationAction>();
    public DbSet<SystemHealth> SystemHealth => Set<SystemHealth>();
<<<<<<< HEAD
    
    public DbSet<BusinessCalendar> BusinessCalendars => Set<BusinessCalendar>();
    public DbSet<BusinessCalendarHoliday> BusinessCalendarHolidays => Set<BusinessCalendarHoliday>();
    public DbSet<SlaPolicy> SlaPolicies => Set<SlaPolicy>();
    public DbSet<SlaViolation> SlaViolations => Set<SlaViolation>();
    public DbSet<EscalationRule> EscalationRules => Set<EscalationRule>();
    public DbSet<EscalationAction> EscalationActions => Set<EscalationAction>();
=======
>>>>>>> 6a1c0ff2

    protected override void OnModelCreating(ModelBuilder builder)
    {
        base.OnModelCreating(builder);

        builder.Entity<BARQ.Core.Entities.Task>()
            .HasOne(t => t.AssignedTo)
            .WithMany(u => u.AssignedTasks)
            .HasForeignKey(t => t.AssignedToId)
            .OnDelete(DeleteBehavior.SetNull);

        builder.Entity<BARQ.Core.Entities.Task>()
            .HasOne(t => t.Creator)
            .WithMany(u => u.CreatedTasks)
            .HasForeignKey(t => t.CreatedBy)
            .OnDelete(DeleteBehavior.SetNull);

        builder.ApplyConfigurationsFromAssembly(typeof(BarqDbContext).Assembly);

        AddTenantFilter(builder);      // TenantEntity: TenantId == current tenant
        AddSoftDeleteFilter(builder);  // BaseEntity: !IsDeleted (except special cases like AuditLog if not soft-deleted)
    }

    private void AddTenantFilter(ModelBuilder modelBuilder)
    {
        var setGlobalQuery = typeof(BarqDbContext).GetMethod(nameof(SetTenantFilter), BindingFlags.NonPublic | BindingFlags.Instance)!;

        foreach (var entityType in modelBuilder.Model.GetEntityTypes())
        {
            if (typeof(TenantEntity).IsAssignableFrom(entityType.ClrType))
            {
                var method = setGlobalQuery.MakeGenericMethod(entityType.ClrType);
                method.Invoke(this, new object[] { modelBuilder });
            }
        }
    }

    private void SetTenantFilter<TEntity>(ModelBuilder modelBuilder) where TEntity : TenantEntity
    {
        modelBuilder.Entity<TEntity>().HasQueryFilter(e => CurrentTenantId != Guid.Empty && e.TenantId == CurrentTenantId);
    }

    private void AddSoftDeleteFilter(ModelBuilder modelBuilder)
    {
        foreach (var entityType in modelBuilder.Model.GetEntityTypes())
        {
            var clr = entityType.ClrType;

            var isIdentityTable =
                typeof(IdentityUser<Guid>).IsAssignableFrom(clr) ||
                typeof(IdentityRole<Guid>).IsAssignableFrom(clr) ||
                typeof(IdentityUserClaim<Guid>).IsAssignableFrom(clr) ||
                typeof(IdentityUserRole<Guid>).IsAssignableFrom(clr) ||
                typeof(IdentityUserLogin<Guid>).IsAssignableFrom(clr) ||
                typeof(IdentityRoleClaim<Guid>).IsAssignableFrom(clr) ||
                typeof(IdentityUserToken<Guid>).IsAssignableFrom(clr);

            var isAuditLog = typeof(AuditLog).IsAssignableFrom(clr);

            if (isIdentityTable || isAuditLog) continue;

            if (typeof(BaseEntity).IsAssignableFrom(clr))
            {
                var param = System.Linq.Expressions.Expression.Parameter(clr, "e");
                var isDeletedProp = System.Linq.Expressions.Expression.PropertyOrField(param, nameof(BaseEntity.IsDeleted));
                var notDeleted = System.Linq.Expressions.Expression.Not(isDeletedProp);
                var lambda = System.Linq.Expressions.Expression.Lambda(notDeleted, param);
                entityType.SetQueryFilter(lambda);
            }
        }
    }

    public override int SaveChanges()
    {
        ApplyEntityAudits();
        return base.SaveChanges();
    }

    public override Task<int> SaveChangesAsync(CancellationToken cancellationToken = default)
    {
        ApplyEntityAudits();
        return base.SaveChangesAsync(cancellationToken);
    }

    private void ApplyEntityAudits()
    {
        var now = DateTime.UtcNow;
        var tenantId = _tenantProvider.GetTenantId();

        foreach (var entry in ChangeTracker.Entries<BaseEntity>())
        {
            if (entry.State == EntityState.Added)
            {
                if (entry.Entity.CreatedAt == default(DateTime))
                {
                    entry.Entity.CreatedAt = now;
                }

                if (entry.Entity is TenantEntity te && tenantId != Guid.Empty)
                {
                    te.TenantId = te.TenantId == Guid.Empty ? tenantId : te.TenantId;
                }
            }
            else if (entry.State == EntityState.Modified)
            {
                entry.Entity.UpdatedAt = now;
            }
        }
    }
}<|MERGE_RESOLUTION|>--- conflicted
+++ resolved
@@ -75,16 +75,12 @@
     public DbSet<ImpersonationSession> ImpersonationSessions => Set<ImpersonationSession>();
     public DbSet<ImpersonationAction> ImpersonationActions => Set<ImpersonationAction>();
     public DbSet<SystemHealth> SystemHealth => Set<SystemHealth>();
-<<<<<<< HEAD
     
     public DbSet<BusinessCalendar> BusinessCalendars => Set<BusinessCalendar>();
-    public DbSet<BusinessCalendarHoliday> BusinessCalendarHolidays => Set<BusinessCalendarHoliday>();
     public DbSet<SlaPolicy> SlaPolicies => Set<SlaPolicy>();
     public DbSet<SlaViolation> SlaViolations => Set<SlaViolation>();
     public DbSet<EscalationRule> EscalationRules => Set<EscalationRule>();
     public DbSet<EscalationAction> EscalationActions => Set<EscalationAction>();
-=======
->>>>>>> 6a1c0ff2
 
     protected override void OnModelCreating(ModelBuilder builder)
     {
