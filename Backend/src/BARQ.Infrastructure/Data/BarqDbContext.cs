--- conflicted
+++ resolved
@@ -48,12 +48,10 @@
     public DbSet<FileAttachment> FileAttachments => Set<FileAttachment>();
     public DbSet<FileAttachmentAccess> FileAttachmentAccesses => Set<FileAttachmentAccess>();
     public DbSet<FileQuarantine> FileQuarantines => Set<FileQuarantine>();
-<<<<<<< HEAD
+    
     public DbSet<AuditLog> AuditLogs => Set<AuditLog>();
     public DbSet<AuditReport> AuditReports => Set<AuditReport>();
     public DbSet<ReportTemplate> ReportTemplates => Set<ReportTemplate>();
-=======
->>>>>>> a8ead43b
     
     public DbSet<Language> Languages => Set<Language>();
     public DbSet<Translation> Translations => Set<Translation>();
