using System.Reflection;
using System.Linq.Expressions;
using Microsoft.AspNetCore.Identity;
using Microsoft.AspNetCore.Identity.EntityFrameworkCore;
using Microsoft.EntityFrameworkCore;
using Microsoft.EntityFrameworkCore.Metadata;
using BARQ.Core.Entities;
using BARQ.Core.Services;

namespace BARQ.Infrastructure.Data;

public sealed class BarqDbContext
    : IdentityDbContext<ApplicationUser, Role, Guid,
                        IdentityUserClaim<Guid>, IdentityUserRole<Guid>, IdentityUserLogin<Guid>,
                        IdentityRoleClaim<Guid>, IdentityUserToken<Guid>>
{
    private readonly ITenantProvider _tenantProvider;
    
    internal Guid CurrentTenantId => _tenantProvider.GetTenantId();

    public BarqDbContext(DbContextOptions<BarqDbContext> options, ITenantProvider tenantProvider)
        : base(options)
    {
        _tenantProvider = tenantProvider;
    }

    public DbSet<Tenant> Tenants => Set<Tenant>();
    public DbSet<AIProvider> AIProviders => Set<AIProvider>();
    public DbSet<AIAgent> AIAgents => Set<AIAgent>();
    public DbSet<BARQ.Core.Entities.Task> Tasks => Set<BARQ.Core.Entities.Task>();
    public DbSet<TaskExecution> TaskExecutions => Set<TaskExecution>();
    public DbSet<Project> Projects => Set<Project>();
    public DbSet<ProjectTask> ProjectTasks => Set<ProjectTask>();
    public DbSet<Document> Documents => Set<Document>();
    public DbSet<TaskDocument> TaskDocuments => Set<TaskDocument>();
    public DbSet<Template> Templates => Set<Template>();
    public DbSet<Workflow> Workflows => Set<Workflow>();
    public DbSet<WorkflowInstance> WorkflowInstances => Set<WorkflowInstance>();
    public DbSet<SystemConfiguration> SystemConfigurations => Set<SystemConfiguration>();
    public DbSet<PerformanceMetric> PerformanceMetrics => Set<PerformanceMetric>();
    public DbSet<Notification> Notifications => Set<Notification>();
    public DbSet<SecurityEvent> SecurityEvents => Set<SecurityEvent>();
    public DbSet<Backup> Backups => Set<Backup>();
    public DbSet<Integration> Integrations => Set<Integration>();
    public DbSet<AdminConfiguration> AdminConfigurations => Set<AdminConfiguration>();
    public DbSet<AdminConfigurationHistory> AdminConfigurationHistory => Set<AdminConfigurationHistory>();
    
    public DbSet<NotificationPreference> NotificationPreferences => Set<NotificationPreference>();
    public DbSet<EmailTemplate> EmailTemplates => Set<EmailTemplate>();
    public DbSet<NotificationHistory> NotificationHistory => Set<NotificationHistory>();
    
    public DbSet<FileAttachment> FileAttachments => Set<FileAttachment>();
    public DbSet<FileAttachmentAccess> FileAttachmentAccesses => Set<FileAttachmentAccess>();
    public DbSet<FileQuarantine> FileQuarantines => Set<FileQuarantine>();
    
    public DbSet<AuditLog> AuditLogs => Set<AuditLog>();
    public DbSet<AuditReport> AuditReports => Set<AuditReport>();
    public DbSet<ReportTemplate> ReportTemplates => Set<ReportTemplate>();
    
    public DbSet<BillingPlan> BillingPlans => Set<BillingPlan>();
    public DbSet<TenantSubscription> TenantSubscriptions => Set<TenantSubscription>();
    public DbSet<UsageQuota> UsageQuotas => Set<UsageQuota>();
    public DbSet<UsageRecord> UsageRecords => Set<UsageRecord>();
    public DbSet<Invoice> Invoices => Set<Invoice>();
    public DbSet<InvoiceLineItem> InvoiceLineItems => Set<InvoiceLineItem>();
    
    public DbSet<Language> Languages => Set<Language>();
    public DbSet<Translation> Translations => Set<Translation>();
    public DbSet<UserLanguagePreference> UserLanguagePreferences => Set<UserLanguagePreference>();
    public DbSet<AccessibilityAudit> AccessibilityAudits => Set<AccessibilityAudit>();
    public DbSet<AccessibilityIssue> AccessibilityIssues => Set<AccessibilityIssue>();
<<<<<<< HEAD
    public DbSet<TechnologyConstraint> TechnologyConstraints => Set<TechnologyConstraint>();
    public DbSet<TemplateValidation> TemplateValidations => Set<TemplateValidation>();
    public DbSet<ConstraintViolation> ConstraintViolations => Set<ConstraintViolation>();
=======
    
    public DbSet<FeatureFlag> FeatureFlags => Set<FeatureFlag>();
    public DbSet<FeatureFlagHistory> FeatureFlagHistory => Set<FeatureFlagHistory>();
    public DbSet<TenantState> TenantStates => Set<TenantState>();
    public DbSet<TenantStateHistory> TenantStateHistory => Set<TenantStateHistory>();
    public DbSet<ImpersonationSession> ImpersonationSessions => Set<ImpersonationSession>();
    public DbSet<ImpersonationAction> ImpersonationActions => Set<ImpersonationAction>();
    public DbSet<SystemHealth> SystemHealth => Set<SystemHealth>();
    
    public DbSet<BusinessCalendar> BusinessCalendars => Set<BusinessCalendar>();
    public DbSet<SlaPolicy> SlaPolicies => Set<SlaPolicy>();
    public DbSet<SlaViolation> SlaViolations => Set<SlaViolation>();
    public DbSet<EscalationRule> EscalationRules => Set<EscalationRule>();
    public DbSet<EscalationAction> EscalationActions => Set<EscalationAction>();
>>>>>>> 00275747

    protected override void OnModelCreating(ModelBuilder builder)
    {
        base.OnModelCreating(builder);

        builder.Entity<BARQ.Core.Entities.Task>()
            .HasOne(t => t.AssignedTo)
            .WithMany(u => u.AssignedTasks)
            .HasForeignKey(t => t.AssignedToId)
            .OnDelete(DeleteBehavior.SetNull);

        builder.Entity<BARQ.Core.Entities.Task>()
            .HasOne(t => t.Creator)
            .WithMany(u => u.CreatedTasks)
            .HasForeignKey(t => t.CreatedBy)
            .OnDelete(DeleteBehavior.SetNull);

        builder.ApplyConfigurationsFromAssembly(typeof(BarqDbContext).Assembly);

        AddTenantFilter(builder);      // TenantEntity: TenantId == current tenant
        AddSoftDeleteFilter(builder);  // BaseEntity: !IsDeleted (except special cases like AuditLog if not soft-deleted)
    }

    private void AddTenantFilter(ModelBuilder modelBuilder)
    {
        var setGlobalQuery = typeof(BarqDbContext).GetMethod(nameof(SetTenantFilter), BindingFlags.NonPublic | BindingFlags.Instance)!;
        foreach (var entityType in modelBuilder.Model.GetEntityTypes())
        {
            if (typeof(TenantEntity).IsAssignableFrom(entityType.ClrType))
            {
                var method = setGlobalQuery.MakeGenericMethod(entityType.ClrType);
                method.Invoke(this, new object[] { modelBuilder });
            }
        }
    }

    private void SetTenantFilter<TEntity>(ModelBuilder modelBuilder) where TEntity : TenantEntity
    {
        // tenant + soft-delete combined for TenantEntity
        modelBuilder.Entity<TEntity>()
            .HasQueryFilter(e => CurrentTenantId != Guid.Empty
                                 && e.TenantId == CurrentTenantId
                                 && !e.IsDeleted);
    }

    private void AddSoftDeleteFilter(ModelBuilder modelBuilder)
    {
        foreach (var entityType in modelBuilder.Model.GetEntityTypes())
        {
            var clr = entityType.ClrType;

            var isIdentity =
                typeof(IdentityUser<Guid>).IsAssignableFrom(clr) ||
                typeof(IdentityRole<Guid>).IsAssignableFrom(clr) ||
                typeof(IdentityUserClaim<Guid>).IsAssignableFrom(clr) ||
                typeof(IdentityUserRole<Guid>).IsAssignableFrom(clr) ||
                typeof(IdentityUserLogin<Guid>).IsAssignableFrom(clr) ||
                typeof(IdentityRoleClaim<Guid>).IsAssignableFrom(clr) ||
                typeof(IdentityUserToken<Guid>).IsAssignableFrom(clr);

            var isAuditLog = typeof(AuditLog).IsAssignableFrom(clr);

            if (isIdentity || isAuditLog) continue;

            if (typeof(TenantEntity).IsAssignableFrom(clr)) continue;

            if (typeof(BaseEntity).IsAssignableFrom(clr))
            {
                var param = Expression.Parameter(clr, "e");
                var isDeletedProp = Expression.PropertyOrField(param, nameof(BaseEntity.IsDeleted));
                var notDeleted = Expression.Not(isDeletedProp);

                var existing = entityType.GetQueryFilter();
                Expression body = notDeleted;
                if (existing != null)
                {
                    var replaced = ParameterReplacer.Replace(existing.Parameters[0], param, existing.Body);
                    body = Expression.AndAlso(replaced!, notDeleted);
                }

                modelBuilder.Entity(clr).HasQueryFilter(Expression.Lambda(body, param));
            }
        }
    }

    public override int SaveChanges()
    {
        ApplyEntityAudits();
        return base.SaveChanges();
    }

    public override Task<int> SaveChangesAsync(CancellationToken cancellationToken = default)
    {
        ApplyEntityAudits();
        return base.SaveChangesAsync(cancellationToken);
    }

    private void ApplyEntityAudits()
    {
        var now = DateTime.UtcNow;
        var tenantId = _tenantProvider.GetTenantId();

        foreach (var entry in ChangeTracker.Entries<BaseEntity>())
        {
            if (entry.State == EntityState.Added)
            {
                if (entry.Entity.CreatedAt == default(DateTime))
                {
                    entry.Entity.CreatedAt = now;
                }

                if (entry.Entity is TenantEntity te && tenantId != Guid.Empty)
                {
                    te.TenantId = te.TenantId == Guid.Empty ? tenantId : te.TenantId;
                }
            }
            else if (entry.State == EntityState.Modified)
            {
                entry.Entity.UpdatedAt = now;
            }
        }
    }
}

internal sealed class ParameterReplacer : ExpressionVisitor
{
    private readonly ParameterExpression _from;
    private readonly ParameterExpression _to;
    private ParameterReplacer(ParameterExpression from, ParameterExpression to) { _from = from; _to = to; }
    public static Expression? Replace(ParameterExpression from, ParameterExpression to, Expression? node)
        => node is null ? null : new ParameterReplacer(from, to).Visit(node);
    protected override Expression VisitParameter(ParameterExpression node)
        => node == _from ? _to : base.VisitParameter(node);
}<|MERGE_RESOLUTION|>--- conflicted
+++ resolved
@@ -69,11 +69,6 @@
     public DbSet<UserLanguagePreference> UserLanguagePreferences => Set<UserLanguagePreference>();
     public DbSet<AccessibilityAudit> AccessibilityAudits => Set<AccessibilityAudit>();
     public DbSet<AccessibilityIssue> AccessibilityIssues => Set<AccessibilityIssue>();
-<<<<<<< HEAD
-    public DbSet<TechnologyConstraint> TechnologyConstraints => Set<TechnologyConstraint>();
-    public DbSet<TemplateValidation> TemplateValidations => Set<TemplateValidation>();
-    public DbSet<ConstraintViolation> ConstraintViolations => Set<ConstraintViolation>();
-=======
     
     public DbSet<FeatureFlag> FeatureFlags => Set<FeatureFlag>();
     public DbSet<FeatureFlagHistory> FeatureFlagHistory => Set<FeatureFlagHistory>();
@@ -88,7 +83,10 @@
     public DbSet<SlaViolation> SlaViolations => Set<SlaViolation>();
     public DbSet<EscalationRule> EscalationRules => Set<EscalationRule>();
     public DbSet<EscalationAction> EscalationActions => Set<EscalationAction>();
->>>>>>> 00275747
+    
+    public DbSet<TechnologyConstraint> TechnologyConstraints => Set<TechnologyConstraint>();
+    public DbSet<TemplateValidation> TemplateValidations => Set<TemplateValidation>();
+    public DbSet<ConstraintViolation> ConstraintViolations => Set<ConstraintViolation>();
 
     protected override void OnModelCreating(ModelBuilder builder)
     {
